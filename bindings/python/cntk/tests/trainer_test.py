--- conflicted
+++ resolved
@@ -29,13 +29,8 @@
 
     momentum_time_constant = momentum_as_time_constant_schedule(1100)
     lr_per_sample = learning_rate_schedule(0.007, UnitType.sample)
-<<<<<<< HEAD
     trainer = Trainer(z, (ce, errs),
-            [momentum_sgd(z.parameters, lr_per_sample, momentum_time_constant)])
-=======
-    trainer = Trainer(z, ce, errs,
             [momentum_sgd(z.parameters, lr_per_sample, momentum_time_constant, True)])
->>>>>>> d15bec5a
     in1_value = [[1],[2]]
     label_value = [[0], [1]]
     arguments = {in1: in1_value, labels: label_value}
@@ -62,13 +57,8 @@
     errs = classification_error(z, labels)
     momentum_time_constant = momentum_as_time_constant_schedule(1100)
     lr_per_sample = learning_rate_schedule(0.007, UnitType.sample)
-<<<<<<< HEAD
     trainer = Trainer(z, (ce, errs),
-            [momentum_sgd(z.parameters, lr_per_sample, momentum_time_constant)])
-=======
-    trainer = Trainer(z, ce, errs,
             [momentum_sgd(z.parameters, lr_per_sample, momentum_time_constant, True)])
->>>>>>> d15bec5a
     in1_value = [[[1]], [[2]]]
     label_value = [[0], [1]]
     arguments = {in1: in1_value, labels: label_value}
@@ -224,7 +214,7 @@
     ce = 0.5 * sequence.reduce_sum(ce_model2) + 0.5 * ce_model1
 
     lr_schedule = learning_rate_schedule(0.003, UnitType.sample)
-    trainer_multitask = Trainer(model1, ce, pe_model1, sgd(ce.parameters, lr=lr_schedule))
+    trainer_multitask = Trainer(model1, (ce, pe_model1), sgd(ce.parameters, lr=lr_schedule))
 
     x_data = np.asarray([[2., 1.], [1., 2.]], np.float32)
     model1_label_data = np.asarray([1., 0., 0.], np.float32)
@@ -249,4 +239,4 @@
     lr_schedule = learning_rate_schedule(0.003, UnitType.sample)
     ce = cross_entropy_with_softmax(combined_model.outputs[0], labels)
     pe = classification_error(combined_model.outputs[0], labels)
-    trainer_multitask = Trainer(combined_model.outputs[0], ce, pe, sgd(ce.parameters, lr=lr_schedule))+    trainer_multitask = Trainer(combined_model.outputs[0], (ce, pe), sgd(ce.parameters, lr=lr_schedule))