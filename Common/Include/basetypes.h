// 
// basetypes.h - basic types that C++ lacks
// 
//     Copyright (c) Microsoft Corporation.  All rights reserved.
// 
#pragma once
#ifndef _BASETYPES_
#define _BASETYPES_


#ifndef UNDER_CE    // fixed-buffer overloads not available for wince
#ifdef _CRT_SECURE_CPP_OVERLOAD_STANDARD_NAMES  // fixed-buffer overloads for strcpy() etc.
#undef _CRT_SECURE_CPP_OVERLOAD_STANDARD_NAMES
#endif
#define _CRT_SECURE_CPP_OVERLOAD_STANDARD_NAMES 1
#endif

#pragma warning (push)
#pragma warning (disable: 4793)    // caused by varargs

// disable certain parts of basetypes for wince compilation
#ifdef UNDER_CE
#define BASETYPES_NO_UNSAFECRTOVERLOAD // disable unsafe CRT overloads (safe functions don't exist in wince)
#define BASETYPES_NO_STRPRINTF         // dependent functions here are not defined for wince
#endif

#ifndef OACR    // dummies when we are not compiling under Office
#define OACR_WARNING_SUPPRESS(x, y)
#define OACR_WARNING_DISABLE(x, y)
#define OACR_WARNING_PUSH
#define OACR_WARNING_POP
#endif
#ifndef OACR_ASSUME    // this seems to be a different one
#define OACR_ASSUME(x)
#endif

// following oacr warnings are not level1 or level2-security
// in currect stage we want to ignore those warnings
// if necessay this can be fixed at later stage

// not a bug
OACR_WARNING_DISABLE(EXC_NOT_CAUGHT_BY_REFERENCE, "Not indicating a bug or security threat.");
OACR_WARNING_DISABLE(LOCALDECLHIDESLOCAL, "Not indicating a bug or security threat.");

// not reviewed
OACR_WARNING_DISABLE(MISSING_OVERRIDE, "Not level1 or level2_security.");
OACR_WARNING_DISABLE(EMPTY_DTOR, "Not level1 or level2_security.");
OACR_WARNING_DISABLE(DEREF_NULL_PTR, "Not level1 or level2_security.");
OACR_WARNING_DISABLE(INVALID_PARAM_VALUE_1, "Not level1 or level2_security.");
OACR_WARNING_DISABLE(VIRTUAL_CALL_IN_CTOR, "Not level1 or level2_security.");
OACR_WARNING_DISABLE(POTENTIAL_ARGUMENT_TYPE_MISMATCH, "Not level1 or level2_security.");

// determine WIN32 api calling convention
// it seems this is normally stdcall?? but when compiling as /clr:pure or /clr:Safe
// this is not supported, so in this case, we need to use the 'default' calling convention
// TODO: can we reuse the #define of WINAPI??
#ifdef _M_CEE_SAFE 
#define WINAPI_CC __clrcall
#elif _M_CEE
#define WINAPI_CC __clrcall
#else
#define WINAPI_CC __stdcall
#endif

// fix some warnings in STL
#if !defined(_DEBUG) || defined(_CHECKED) || defined(_MANAGED)
#pragma warning(disable : 4702) // unreachable code
#endif

#include "Platform.h"
#include <stdio.h>
#include <stdlib.h>
#include <string.h>     // include here because we redefine some names later
#include <errno.h>
#include <string>
#include <vector>
#include <math.h>        // for HUGE_VAL // potential double isnan definition
#include <assert.h>
#include <stdarg.h>
#include <map>
#include <stdexcept>
#include <locale>       // std::wstring_convert
#include <string>
#include <algorithm>    // for transform()
#include <unordered_map>
#ifdef _MSC_VER
#include <codecvt>      // std::codecvt_utf8
#endif
#ifdef _WIN32
#include <windows.h>    // for CRITICAL_SECTION and Unicode conversion functions   --TODO: is there a portable alternative?
#endif
#if __unix__
#include <strings.h>
#include <chrono>
#include <thread>
#include <unistd.h>
#include <sys/stat.h>
#include <dlfcn.h>
typedef unsigned char byte;
#endif

using namespace std;

// CRT error handling seems to not be included in wince headers
// so we define our own imports
#ifdef UNDER_CE

// TODO: is this true - is GetLastError == errno?? - also this adds a dependency on windows.h
#define errno GetLastError() 

// strerror(x) - x here is normally errno - TODO: make this return errno as a string
#define strerror(x) "strerror error but can't report error number sorry!"
#endif

// disable warnings for which fixing would make code less readable
#pragma warning(disable : 4290) //  throw() declaration ignored
#pragma warning(disable : 4244) // conversion from typeA to typeB, possible loss of data

// ----------------------------------------------------------------------------
// (w)cstring -- helper class like std::string but with auto-cast to char*
// ----------------------------------------------------------------------------

namespace msra { namespace strfun {
    // a class that can return a std::string with auto-convert into a const char*
    template<typename C> struct basic_cstring : public std::basic_string<C>
    {
        template<typename S> basic_cstring (S p) : std::basic_string<C> (p) { }
        operator const C * () const { return this->c_str(); }
    };
    typedef basic_cstring<char> cstring;
    typedef basic_cstring<wchar_t> wcstring;
}}


// ----------------------------------------------------------------------------
// some mappings for non-Windows builds
// ----------------------------------------------------------------------------

#ifndef _MSC_VER    // add some functions that are VS-only
// --- basic file functions
// convert a wchar_t path to what gets passed to CRT functions that take narrow characters
// This is needed for the Linux CRT which does not accept wide-char strings for pathnames anywhere.
// Always use this function for mapping the paths.
static inline msra::strfun::cstring charpath (const std::wstring & p)
{
#ifdef _WIN32
    return std::wstring_convert<std::codecvt_utf8_utf16<wchar_t>>().to_bytes(p);
#else   // old version, delete once we know it works
    size_t len = p.length();
    std::vector<char> buf(2 * len + 1, 0); // max: 1 wchar => 2 mb chars
    ::wcstombs(buf.data(), p.c_str(), 2 * len + 1);
    return msra::strfun::cstring (&buf[0]);
#endif
}
static inline FILE* _wfopen (const wchar_t * path, const wchar_t * mode) { return fopen(charpath(path), charpath(mode)); }
static inline int _wunlink (const wchar_t * p) { return unlink (charpath (p)); }
static inline int _wmkdir (const wchar_t * p) { return mkdir (charpath (p), 0777/*correct?*/); }
// --- basic string functions
static inline wchar_t* wcstok_s (wchar_t* s, const wchar_t* delim, wchar_t** ptr) { return ::wcstok(s, delim, ptr); }
static inline int _stricmp  (const char * a, const char * b)                 { return ::strcasecmp (a, b); }
static inline int _strnicmp (const char * a, const char * b, size_t n)       { return ::strncasecmp (a, b, n); }
static inline int _wcsicmp  (const wchar_t * a, const wchar_t * b)           { return ::wcscasecmp (a, b); }
static inline int _wcsnicmp (const wchar_t * a, const wchar_t * b, size_t n) { return ::wcsncasecmp (a, b, n); }
static inline int64_t  _strtoi64  (const char * s, char ** ep, int r) { return strtoll (s, ep, r); }    // TODO: check if correct
static inline uint64_t _strtoui64 (const char * s, char ** ep, int r) { return strtoull (s, ep, r); }   // TODO: correct for size_t?
// -- other
//static inline void memcpy_s(void * dst, size_t dstsize, const void * src, size_t maxcount) { assert (maxcount <= dstsize); memcpy (dst, src, maxcount); }
static inline void Sleep (size_t ms) { std::this_thread::sleep_for (std::chrono::milliseconds (ms)); }
#define _countof(_Array) (sizeof(_Array) / sizeof(_Array[0]))
#endif

// ----------------------------------------------------------------------------
// basic macros   --TODO: do we need those? delete what we dont' need
// ----------------------------------------------------------------------------

//#define SAFE_DELETE(p)  { if(p) { delete (p); (p)=NULL; } }
//#define SAFE_RELEASE(p) { if(p) { (p)->Release(); (p)=NULL; } }     // nasty! use CComPtr<>
#ifndef ASSERT
#define ASSERT assert
#endif

#define UNUSED(x) (void)(x)

// ----------------------------------------------------------------------------
// basic data types
// ----------------------------------------------------------------------------

namespace msra { namespace basetypes {

	//sequence training
	class auto_timer
	{
		LARGE_INTEGER freq, start;
		auto_timer(const auto_timer &); void operator= (const auto_timer &);
	public:
		auto_timer()
		{
			if (!QueryPerformanceFrequency(&freq)) // count ticks per second
				throw std::runtime_error("auto_timer: QueryPerformanceFrequency failure");
			QueryPerformanceCounter(&start);
		}
		operator double() const     // each read gives time elapsed since start, in seconds
		{
			LARGE_INTEGER end;
			QueryPerformanceCounter(&end);
			return (end.QuadPart - start.QuadPart) / (double)freq.QuadPart;
		}
		void show(const std::string & msg) const
		{
			double elapsed = *this;
			fprintf(stderr, "%s: %.6f ms\n", msg.c_str(), elapsed * 1000.0);
		}
	};

// class ARRAY -- std::vector with array-bounds checking
// VS 2008 and above do this, so there is no longer a need for this.

#pragma warning(push)
#pragma warning(disable : 4555) // expression has no affect, used so retail won't be empty

template<class _ElemType>
class ARRAY : public std::vector<_ElemType>
{
#if defined (_DEBUG) || defined (_CHECKED)    // debug version with range checking
    static void throwOutOfBounds()
    {   // (moved to separate function hoping to keep inlined code smaller
        OACR_WARNING_PUSH;
        OACR_WARNING_DISABLE(IGNOREDBYCOMMA, "Reviewd OK. Special trick below to show a message when assertion fails"
            "[rogeryu 2006/03/24]");
        OACR_WARNING_DISABLE(BOGUS_EXPRESSION_LIST, "This is intentional. [rogeryu 2006/03/24]");
        //ASSERT ("ARRAY::operator[] out of bounds", false);
        OACR_WARNING_POP;
    }
#endif

public:

    ARRAY() : std::vector<_ElemType> () { }
    ARRAY (int size) : std::vector<_ElemType> (size) { }

#if defined (_DEBUG) || defined (_CHECKED)    // debug version with range checking
    // ------------------------------------------------------------------------
    // operator[]: with array-bounds checking
    // ------------------------------------------------------------------------

    inline _ElemType & operator[] (int index)            // writing
    {
        if (index < 0 || index >= size()) throwOutOfBounds();
        return (*(std::vector<_ElemType>*) this)[index];
    }

    // ------------------------------------------------------------------------

    inline const _ElemType & operator[] (int index) const    // reading
    {
        if (index < 0 || index >= size()) throwOutOfBounds();
        return (*(std::vector<_ElemType>*) this)[index];
    }
#endif

    // ------------------------------------------------------------------------
    // size(): same as base class, but returning an 'int' instead of 'size_t'
    // to allow for better readable code
    // ------------------------------------------------------------------------

    inline int size() const
    {
        size_t siz = ((std::vector<_ElemType>*) this)->size();
        return (int) siz;
    }
};
// overload swap(), otherwise we'd fallback to 3-way assignment & possibly throw
template<class _T> inline void swap (ARRAY<_T> & L, ARRAY<_T> & R)  throw()
{ swap ((std::vector<_T> &) L, (std::vector<_T> &) R); }

// class fixed_vector - non-resizable vector

template<class _T> class fixed_vector
{
    _T * p;                 // pointer array
    size_t n;               // number of elements
    void check (int index) const 
    { 
        ASSERT (index >= 0 && (size_t) index < n);
#ifdef NDEBUG
        UNUSED(index);
#endif
    }
    void check (size_t index) const { ASSERT (index < n); }
    // ... TODO: when I make this public, LinearTransform.h acts totally up but I cannot see where it comes from.
    //fixed_vector (const fixed_vector & other) : n (0), p (NULL) { *this = other; }
public:
    fixed_vector() : n (0), p (NULL) { }
    void resize (int size) { clear(); if (size > 0) { p = new _T[size]; n = size; } }
    void resize (size_t size) { clear(); if (size > 0) { p = new _T[size]; n = size; } }
    fixed_vector (int size) : n (size), p (size > 0 ? new _T[size] : NULL) { }
    fixed_vector (size_t size) : n ((int) size), p (size > 0 ? new _T[size] : NULL) { }
    ~fixed_vector() { delete[] p; }
    inline int size() const { return (int) n; }
    inline int capacity() const { return (int) n; }
    inline bool empty() const { return n == 0; }
    void clear() { delete[] p; p = NULL; n = 0; }
    _T *       begin()       { return p; }
    const _T * begin() const { return p; }
    _T * end()   { return p + n; } // note: n == 0 so result is NULL
    inline       _T & operator[] (int index)          { check (index); return p[index]; }  // writing
    inline const _T & operator[] (int index) const    { check (index); return p[index]; }  // reading
    inline       _T & operator[] (size_t index)       { check (index); return p[index]; }  // writing
    inline const _T & operator[] (size_t index) const { check (index); return p[index]; }  // reading
    inline int indexof (const _T & elem) const { ASSERT (&elem >= p && &elem < p + n); return &elem - p; }
    inline void swap (fixed_vector & other)  throw() { std::swap (other.p, p); std::swap (other.n, n); }
    template<class VECTOR> fixed_vector & operator= (const VECTOR & other)
    {
        int other_n = (int) other.size();
        fixed_vector tmp (other_n);
        for (int k = 0; k < other_n; k++) tmp[k] = other[k];
        swap (tmp);
        return *this;
    }
    fixed_vector & operator= (const fixed_vector & other)
    {
        int other_n = (int) other.size();
        fixed_vector tmp (other_n);
        for (int k = 0; k < other_n; k++) tmp[k] = other[k];
        swap (tmp);
        return *this;
    }
    template<class VECTOR> fixed_vector (const VECTOR & other) : n (0), p (NULL) { *this = other; }
};
template<class _T> inline void swap (fixed_vector<_T> & L, fixed_vector<_T> & R)  throw() { L.swap (R); }

#pragma warning(pop)    // pop off waring: expression has no effect

// class matrix - simple fixed-size 2-dimensional array, access elements as m(i,j)
// stored as concatenation of rows

//template<class T> class matrix : fixed_vector<T>
//{
//    size_t numcols;
//    size_t locate (size_t i, size_t j) const { ASSERT (i < rows() && j < cols()); return i * cols() + j; }
//public:
//    typedef T elemtype;
//    matrix() : numcols (0) {}
//    matrix (size_t n, size_t m) { resize (n, m); }
//    void resize (size_t n, size_t m) { numcols = m; fixed_vector::resize (n * m); }
//    size_t cols() const { return numcols; }
//    size_t rows() const { return empty() ? 0 : size() / cols(); }
//    size_t size() const { return fixed_vector::size(); }    // use this for reading and writing... not nice!
//    bool empty() const { return fixed_vector::empty(); }
//    T &       operator() (size_t i, size_t j)       { return (*this)[locate(i,j)]; }
//    const T & operator() (size_t i, size_t j) const { return (*this)[locate(i,j)]; }
//    void swap (matrix & other)  throw() { std::swap (numcols, other.numcols); fixed_vector::swap (other); }
//};
//template<class _T> inline void swap (matrix<_T> & L, matrix<_T> & R)  throw() { L.swap (R); }

// TODO: get rid of these
typedef std::string STRING;
typedef std::wstring WSTRING;

// derive from this for noncopyable classes (will get you private unimplemented copy constructors)
// ... TODO: change all of basetypes classes/structs to use this
class noncopyable
{
    noncopyable & operator= (const noncopyable &);
    noncopyable (const noncopyable &);
public:
    noncopyable(){}
};

// class CCritSec and CAutoLock -- simple critical section handling
#ifndef    _WIN32          // TODO: Currently only working under Windows; BROKEN otherwise, to be fixed
typedef int CRITICAL_SECTION;
static inline void InitializeCriticalSection(CRITICAL_SECTION *) {}
static inline void DeleteCriticalSection(CRITICAL_SECTION *) {}
static inline void EnterCriticalSection(CRITICAL_SECTION *) {}
static inline void LeaveCriticalSection(CRITICAL_SECTION *) {}
#endif
class CCritSec
{
    CCritSec (const CCritSec &); CCritSec & operator= (const CCritSec &);
    CRITICAL_SECTION m_CritSec;
public:
    CCritSec() { InitializeCriticalSection(&m_CritSec); };
    ~CCritSec() { DeleteCriticalSection(&m_CritSec); };
    void Lock() { EnterCriticalSection(&m_CritSec); };
    void Unlock() { LeaveCriticalSection(&m_CritSec); };
};


// locks a critical section, and unlocks it automatically
// when the lock goes out of scope
class CAutoLock
{
    CAutoLock(const CAutoLock &refAutoLock); CAutoLock &operator=(const CAutoLock &refAutoLock);
    CCritSec & m_rLock;
public:
    CAutoLock(CCritSec & rLock) : m_rLock (rLock) { m_rLock.Lock(); };
    ~CAutoLock() { m_rLock.Unlock(); };
};

#if 0
// an efficient way to write COM code
// usage examples:
//  COM_function() || throw_hr ("message");
//  while ((s->Read (p, n, &m) || throw_hr ("Read failure")) == S_OK) { ... }
// is that cool or what?
struct bad_hr : public std::runtime_error
{
    HRESULT hr;
    bad_hr (HRESULT p_hr, const char * msg) : hr (p_hr), std::runtime_error (msg) { }
    // (only for use in || expression  --deprecated:)
    bad_hr() : std::runtime_error(NULL) { }
    bad_hr(const char * msg) : std::runtime_error(msg) { }
};
struct throw_hr
{
    const char * msg;
    inline throw_hr (const char * msg = NULL) : msg (msg) {}
};
inline static HRESULT operator|| (HRESULT hr, const throw_hr & e)
{
    if (SUCCEEDED (hr)) return hr;
    throw bad_hr (hr, e.msg);
}
// (old deprecated version kept for compat:)
inline static bool operator|| (HRESULT hr, const bad_hr & e) { if (SUCCEEDED (hr)) return true; throw bad_hr (hr, e.what()); }

// back-mapping of exceptions to HRESULT codes
// usage pattern: HRESULT COM_function (...) { try { exception-based function body } catch_hr_return; }
#define catch_hr_return    \
        catch (const bad_alloc &) { return E_OUTOFMEMORY; }         \
        catch (const bad_hr & e) { return e.hr; }                   \
        catch (const invalid_argument &) { return E_INVALIDARG; }   \
        catch (const runtime_error &) { return E_FAIL; }            \
        catch (const logic_error &) { return E_UNEXPECTED; }        \
        catch (const exception &) { return E_FAIL; }                \
        return S_OK;

// CoInitializeEx() wrapper to ensure CoUnintialize()
//struct auto_co_initialize : noncopyable
//{
//    auto_co_initialize() { ::CoInitializeEx (NULL, COINIT_MULTITHREADED) || bad_hr ("auto_co_initialize: CoInitializeEx failure"); }
//    ~auto_co_initialize() { ::CoUninitialize(); }
//};

// auto pointer for ::CoTaskMemFree
template<class T> class auto_co_ptr : noncopyable
{
    T * p;
public:
    auto_co_ptr() : p (NULL) { }
    auto_co_ptr (T * p) : p (p) { }
//    ~auto_co_ptr() { ::CoTaskMemFree (p); }
    operator T * () const { return p; }
    T * operator->() const { return p; }
    T** operator& () { assert (p == NULL); return &p; }    // must be empty when taking address
};

// represents a thread-local-storage variable
// Note: __declspec(thread) is broken on pre-Vista for PastValue loaded DLLs
// [http://www.nynaeve.net/?p=187]
// so instead, we need to wrap up the Win32 TLS functions ourselves.
// Note: tls instances must be allocated as static to work correctly, e.g.:
//   static tls myVal();
//   myVal = (void *) 25;
//   printf ("value is %d",(void *) myVal);

class tls
{
private:
    int tlsSlot;
public:

#ifdef UNDER_CE
    // this is from standard windows headers - seems to be missing in WINCE
    #define TLS_OUT_OF_INDEXES ((DWORD)0xFFFFFFFF)
#endif
    tls() { tlsSlot = TlsAlloc(); if (tlsSlot == TLS_OUT_OF_INDEXES) throw std::runtime_error("tls: TlsAlloc failed, out of tls slots"); }
    operator void * () { return TlsGetValue (tlsSlot); }
    void *operator = (void *val) { if (!TlsSetValue (tlsSlot,val)) throw std::runtime_error ("tls: TlsSetValue failed"); return val; }
};
#endif

};};    // namespace

#if 0 //ndef BASETYPES_NO_UNSAFECRTOVERLOAD // if on, no unsafe CRT overload functions

// ----------------------------------------------------------------------------
// overloads for "unsafe" CRT functions used in our code base
// ----------------------------------------------------------------------------

// strlen/wcslen overloads for fixed-buffer size

// Note: Careful while fixing bug related to these templates.
// In all attempted experiments, in seems all 6 definitions are required 
// below to get the correct behaviour.  Be very very careful 
// not to delete something without testing that case 5&6 have "size" deduced.
// 1. char *
// 2. char * const
// 3. const char *
// 4. const char * const
// 5. char (&) [size]
// 6. const char (&) [size]
// the following includes all headers that use strlen() and fail because of the mapping below
// to find those, change #define strlen strlen_ to something invalid e.g. strlen::strlen_
#if _MSC_VER >= 1600    // VS 2010  --TODO: fix this by correct include order instead
#include <intrin.h>     // defines strlen() as an intrinsic in VS 2010
#include <typeinfo>     // uses strlen()
#include <xlocale>      // uses strlen()
#endif
#define strlen strlen_
#ifndef    LINUX
template<typename _T> inline __declspec(deprecated("Dummy general template, cannot be used directly")) 
#else
template<typename _T> inline 
#endif    // LINUX
size_t strlen_(_T &s) { return strnlen_s(static_cast<const char *>(s), SIZE_MAX); } // never be called but needed to keep compiler happy
template<typename _T> inline size_t strlen_(const _T &s)     { return strnlen_s(static_cast<const char *>(s), SIZE_MAX); }
template<> inline size_t strlen_(char * &s)                  { return strnlen_s(s, SIZE_MAX); }
template<> inline size_t strlen_(const char * &s)            { return strnlen_s(s, SIZE_MAX); }
template<size_t n> inline size_t strlen_(const char (&s)[n]) { return (strnlen_s(s, n)); }
template<size_t n> inline size_t strlen_(char (&s)[n])       { return (strnlen_s(s, n)); }
#define wcslen wcslen_
template<typename _T> inline __declspec(deprecated("Dummy general template, cannot be used directly")) 
size_t wcslen_(_T &s) { return wcsnlen_s(static_cast<const wchar_t *>(s), SIZE_MAX); } // never be called but needed to keep compiler happy
template<typename _T> inline size_t __cdecl wcslen_(const _T &s)        { return wcsnlen_s(static_cast<const wchar_t *>(s), SIZE_MAX); }
template<> inline size_t wcslen_(wchar_t * &s)                  { return wcsnlen_s(s, SIZE_MAX); }
template<> inline size_t wcslen_(const wchar_t * &s)            { return wcsnlen_s(s, SIZE_MAX); }
template<size_t n> inline size_t wcslen_(const wchar_t (&s)[n]) { return (wcsnlen_s(s, n)); }
template<size_t n> inline size_t wcslen_(wchar_t (&s)[n])       { return (wcsnlen_s(s, n)); }

// xscanf wrappers -- one overload for each actual use case in our code base
static inline int sscanf  (const char * buf, const char * format, int * i1)                     { return sscanf_s (buf, format, i1); }
static inline int sscanf  (const char * buf, const char * format, int * i1, int * i2)           { return sscanf_s (buf, format, i1, i2); }
static inline int sscanf  (const char * buf, const char * format, int * i1, int * i2, int * i3) { return sscanf_s (buf, format, i1, i2, i3); }
static inline int sscanf  (const char * buf, const char * format, double * f1)                  { return sscanf_s (buf, format, f1); }
static inline int swscanf (const wchar_t * buf, const wchar_t * format, int * i1)               { return swscanf_s (buf, format, i1); }
static inline int fscanf  (FILE * file, const char * format, float * f1)                        { return fscanf_s (file, format, f1); }

// ...TODO: should we pass 'count' instead of SIZE_MAX? (need to review use cases)
#define _vsnprintf _vsnprintf_
static inline int _vsnprintf_(char *buffer, size_t count, const char *format, va_list argptr)
{ return _vsnprintf_s (buffer, SIZE_MAX, count, format, argptr); }
#define _vsnwprintf _vsnwprintf_
static inline int _vsnwprintf_(wchar_t *buffer, size_t count, const wchar_t *format, va_list argptr)
{ return _vsnwprintf_s (buffer, SIZE_MAX, count, format, argptr); }

// wcsfcpy -- same as standard wcsncpy, use padded fixed-size buffer really needed
static inline void wcsfcpy (wchar_t * dest, const wchar_t * source, size_t count)
{
    while (count && (*dest++ = *source++) != 0) count--;    // copy
    if (count) while (--count) *dest++ = 0;                 // pad with zeroes
}

// cacpy -- fixed-size character array (same as original strncpy (dst, src, sizeof (dst)))
// NOTE: THIS FUNCTION HAS NEVER BEEN TESTED. REMOVE THIS COMMENT ONCE IT HAS.
template<class T, size_t n> static inline void cacpy (T (&dst)[n], const T * src)
{ for (int i = 0; i < n; i++) { dst[i] = *src; if (*src) src++; } }
// { return strncpy (dst, src, n); }   // using original C std lib function

// mappings for "unsafe" functions that are not really unsafe
#define strtok strtok_      // map to "safe" function (adds no value)
static inline /*const*/ char * strtok_(char * s, const char * delim)
{
    static msra::basetypes::tls tls_context; // see note for tls class def
    char *context = (char *) (void *) tls_context;
    char *ret = strtok_s (s, delim, &context);
    tls_context = context;
    return ret;
}

#define wcstok wcstok_      // map to "safe" function (adds no value)
static inline /*const*/ wchar_t * wcstok_(wchar_t * s, const wchar_t * delim) 
{ 
    static msra::basetypes::tls tls_context; // see note for tls class def
    wchar_t *context = (wchar_t *) (void *) tls_context;
    wchar_t *ret = wcstok_s (s, delim, &context);
    tls_context = context;
    return ret;
}

#define fopen fopen_        // map to _fsopen() (adds no value)
static inline FILE * fopen_(const char * p, const char * m) { return _fsopen (p, m, _SH_DENYWR); }
#define _wfopen _wfopen_    // map to _wfsopen() (adds no value)
static inline FILE * _wfopen_(const wchar_t * p, const wchar_t * m) { return _wfsopen (p, m, _SH_DENYWR); }

#define strerror(e) strerror_((e))      // map to "safe" function (adds no value)
static inline const char *strerror_(int e)
{   // keep a cache so we can return a pointer (to mimic the old interface)
    static msra::basetypes::CCritSec cs; static std::map<int,std::string> msgs;
    msra::basetypes::CAutoLock lock (cs);
    if (msgs.find(e) == msgs.end()) { char msg[1024]; strerror_s (msg, e); msgs[e] = msg; }
    return msgs[e].c_str();
}
#endif

// ----------------------------------------------------------------------------
// frequently missing string functions
// ----------------------------------------------------------------------------

namespace msra { namespace strfun {

#ifndef BASETYPES_NO_STRPRINTF

/*
#ifdef __UNIX__
static FILE *dummyf = fopen("tmp", "wb");
#endif
*/
// [w]strprintf() -- like sprintf() but resulting in a C++ string
template<class _T> struct _strprintf : public std::basic_string<_T>
{   // works for both wchar_t* and char*
    _strprintf (const _T * format, ...)
    {
        va_list args; 
		va_start (args, format);  // varargs stuff
        size_t n = _cprintf (format, args);     // num chars excl. '\0'
		va_end(args);
		va_start(args, format);
        const int FIXBUF_SIZE = 128;            // incl. '\0'
        if (n < FIXBUF_SIZE)
        {
            _T fixbuf[FIXBUF_SIZE];
            this->assign (_sprintf (&fixbuf[0], sizeof (fixbuf)/sizeof (*fixbuf), format, args), n);
        }
        else    // too long: use dynamically allocated variable-size buffer
        {
            std::vector<_T> varbuf (n + 1);     // incl. '\0'
            this->assign (_sprintf (&varbuf[0], varbuf.size(), format, args), n);
        }
    }
private:
    // helpers
    inline size_t _cprintf (const wchar_t * format, va_list args) 
	{ 
#ifdef __WINDOWS__
		return vswprintf (nullptr, 0, format, args);
#elif defined(__UNIX__)
		FILE *dummyf = fopen("/dev/null", "w");
		if (dummyf == NULL)
			perror("The following error occurred in basetypes.h:cprintf");
		int n = vfwprintf (dummyf, format, args);
		if (n < 0)
			perror("The following error occurred in basetypes.h:cprintf");
		fclose(dummyf);
		return n;
#endif
	}
    inline size_t _cprintf (const  char   * format, va_list args) 
	{ 
#ifdef __WINDOWS__
		return vsprintf (nullptr, format, args);
#elif defined(__UNIX__)
		FILE *dummyf = fopen("/dev/null", "wb");
		if (dummyf == NULL)
			perror("The following error occurred in basetypes.h:cprintf");
		int n = vfprintf (dummyf, format, args);
		if (n < 0)
			perror("The following error occurred in basetypes.h:cprintf");
		fclose(dummyf);
		return n;
#endif
	}
    inline const wchar_t * _sprintf (wchar_t * buf, size_t bufsiz,  const wchar_t * format, va_list args) { vswprintf (buf, bufsiz, format, args); return buf; }
    inline const  char   * _sprintf ( char   * buf, size_t /*bufsiz*/, const char * format, va_list args) { vsprintf  (buf, format, args); return buf; }
};
typedef strfun::_strprintf<char>    strprintf;  // char version
typedef strfun::_strprintf<wchar_t> wstrprintf; // wchar_t version

#endif

// string-encoding conversion functions
// Note: generally, 8-bit strings in this codebase are UTF-8.
// One exception are functions that take 8-bit pathnames. Those will be interpreted by the OS as MBS. Best use wstring pathnames for all file accesses.

#pragma warning(push)
#pragma warning(disable : 4996) // Reviewed by Yusheng Li, March 14, 2006. depr. fn (wcstombs, mbstowcs)
static inline std::string wcstombs(const std::wstring & p)  // output: MBCS
{
    size_t len = p.length();
    msra::basetypes::fixed_vector<char> buf(2 * len + 1); // max: 1 wchar => 2 mb chars
    std::fill(buf.begin(), buf.end(), 0);
    ::wcstombs(&buf[0], p.c_str(), 2 * len + 1);
    return std::string(&buf[0]);
}
static inline std::wstring mbstowcs(const std::string & p)  // input: MBCS
{
    size_t len = p.length();
    msra::basetypes::fixed_vector<wchar_t> buf(len + 1); // max: >1 mb chars => 1 wchar
    std::fill(buf.begin(), buf.end(), (wchar_t)0);
    OACR_WARNING_SUPPRESS(UNSAFE_STRING_FUNCTION, "Reviewed OK. size checked. [rogeryu 2006/03/21]");
    ::mbstowcs(&buf[0], p.c_str(), len + 1);
    return std::wstring(&buf[0]);
}
#pragma warning(pop)

#ifdef _WIN32
static inline  cstring  utf8 (const std::wstring & p) { return std::wstring_convert<std::codecvt_utf8_utf16<wchar_t>>().to_bytes(p); }     // utf-16 to -8
static inline wcstring utf16 (const  std::string & p) { return std::wstring_convert<std::codecvt_utf8_utf16<wchar_t>>().from_bytes(p); } // utf-8 to -16
#else   // BUGBUG: we cannot compile the above on Cygwin GCC, so for now fake it using the mbs functions, which will only work for 7-bit ASCII strings
static inline std::string utf8 (const std::wstring & p) { return msra::strfun::wcstombs (p.c_str()); }   // output: UTF-8... not really
static inline std::wstring utf16 (const std::string & p) { return msra::strfun::mbstowcs(p.c_str()); }   // input: UTF-8... not really
#endif
static inline  cstring  utf8 (const  std::string & p) { return p; }     // no conversion (useful in templated functions)
static inline wcstring utf16 (const std::wstring & p) { return p; }

// convert a string to lowercase  --TODO: currently only correct for 7-bit ASCII
template<typename CHAR>
static inline void tolower_ascii (std::basic_string<CHAR> & s) { std::transform(s.begin(), s.end(), s.begin(), [] (CHAR c) { return (c >= 0 && c < 128) ? ::tolower(c) : c; }); }

// split and join -- tokenize a string like strtok() would, join() strings together
template<class _T> static inline std::vector<std::basic_string<_T>> split (const std::basic_string<_T> & s, const _T * delim)
{
    std::vector<std::basic_string<_T>> res;
    for (size_t st = s.find_first_not_of (delim); st != std::basic_string<_T>::npos; )
    {
        size_t en = s.find_first_of (delim, st +1);
        if (en == std::basic_string<_T>::npos) en = s.length();
        res.push_back (s.substr (st, en-st));
        st = s.find_first_not_of (delim, en +1);    // may exceed
    }
    return res;
}

template<class _T> static inline std::basic_string<_T> join (const std::vector<std::basic_string<_T>> & a, const _T * delim)
{
    std::basic_string<_T> res;
    for (int i = 0; i < (int) a.size(); i++)
    {
        if (i > 0) res.append (delim);
        res.append (a[i]);
    }
    return res;
}

// parsing strings to numbers
static inline int toint (const wchar_t * s)
{
    return (int)wcstol(s, 0, 10);
    //return _wtoi (s);   // ... TODO: test this
}
static inline int toint (const char * s)
{
    return atoi (s);    // ... TODO: check it
}
static inline int toint (const std::wstring & s) { return toint (s.c_str()); }

static inline double todouble (const char * s)
{
    char * ep;          // will be set to point to first character that failed parsing
    double value = strtod (s, &ep);
    if (*s == 0 || *ep != 0)
        throw std::runtime_error ("todouble: invalid input string");
    return value;
}

// TODO: merge this with todouble(const char*) above
static inline double todouble (const std::string & s)
{
    s.size();       // just used to remove the unreferenced warning
    
    double value = 0.0;

    // stod supposedly exists in VS2010, but some folks have compilation errors
    // If this causes errors again, change the #if into the respective one for VS 2010.
#if _MSC_VER > 1400 // VS 2010+
    size_t * idx = 0;
    value = std::stod (s, idx);
    if (idx) throw std::runtime_error ("todouble: invalid input string");
#else
    char *ep = 0;   // will be updated by strtod to point to first character that failed parsing
    value = strtod (s.c_str(), &ep);

    // strtod documentation says ep points to first unconverted character OR 
    // return value will be +/- HUGE_VAL for overflow/underflow
    if (ep != s.c_str() + s.length() || value == HUGE_VAL || value == -HUGE_VAL)
        throw std::runtime_error ("todouble: invalid input string");
#endif
    
    return value;
}

static inline double todouble (const std::wstring & s)
{
    wchar_t * endptr;
    double value = wcstod (s.c_str(), &endptr);
    if (*endptr) throw std::runtime_error ("todouble: invalid input string");
    return value;
}

// ----------------------------------------------------------------------------
// tokenizer -- utility for white-space tokenizing strings in a character buffer
// This simple class just breaks a string, but does not own the string buffer.
// ----------------------------------------------------------------------------

class tokenizer : public std::vector<char*>
{
    const char * delim;
public:
    tokenizer (const char * delim, size_t cap) : delim (delim) { reserve (cap); }
    // Usage: tokenizer tokens (delim, capacity); tokens = buf; tokens.size(), tokens[i]
    void operator= (char * buf)
    {
        resize (0);

        // strtok_s not available on all platforms - so backoff to strtok on those
#if __STDC_WANT_SECURE_LIB__
        char * context; // for strtok_s()
        for (char * p = strtok_s (buf, delim, &context); p; p = strtok_s (NULL, delim, &context))
            push_back (p);
#else
        for (char * p = strtok (buf, delim); p; p = strtok (NULL, delim))
            push_back (p);
#endif   
    }
};

};};    // namespace

// ----------------------------------------------------------------------------
// wrappers for some basic types (files, handles, timer)
// ----------------------------------------------------------------------------

namespace msra { namespace basetypes {

// FILE* with auto-close; use auto_file_ptr instead of FILE*.
// Warning: do not pass an auto_file_ptr to a function that calls fclose(),
// except for fclose() itself.
class auto_file_ptr
{
    FILE * f;
    FILE * operator= (auto_file_ptr &); // can't ref-count: no assignment
    auto_file_ptr (auto_file_ptr &);
    // implicit close (destructor, assignment): we ignore error
    void close()  throw() { if (f) try { if (f != stdin && f != stdout && f != stderr) ::fclose (f); } catch (...) { } f = NULL; }
    void openfailed (const std::string & path) { throw std::runtime_error ("auto_file_ptr: error opening file '" + path + "': " + strerror (errno)); }
protected:
    friend int fclose (auto_file_ptr&); // explicit close (note: may fail)
    int fclose() { int rc = ::fclose (f); if (rc == 0) f = NULL; return rc; }
public:
    auto_file_ptr() : f (NULL) { }
    ~auto_file_ptr() { close(); }
    auto_file_ptr (const char * path, const char * mode) { f = fopen (path, mode); if (f == NULL) openfailed (path); }
    auto_file_ptr (const wchar_t * wpath, const char * mode) { f = _wfopen (wpath, msra::strfun::utf16 (mode).c_str()); if (f == NULL) openfailed (msra::strfun::utf8 (wpath)); }
    FILE * operator= (FILE * other) { close(); f = other; return f; }
    auto_file_ptr (FILE * other) : f (other) { }
    operator FILE * () const { return f; }
    FILE * operator->() const { return f; }
    void swap (auto_file_ptr & other)  throw() { std::swap (f, other.f); }
};
inline int fclose (auto_file_ptr & af) { return af.fclose(); }

#ifdef _MSC_VER
// auto-closing container for Win32 handles.
// Pass close function if not CloseHandle(), e.g.
// auto_handle h (FindFirstFile(...), FindClose);
// ... TODO: the close function should really be a template parameter
template<class _H> class auto_handle_t
{
    _H h;
    BOOL (WINAPI_CC * close) (HANDLE);  // close function
    auto_handle_t operator= (const auto_handle_t &);
    auto_handle_t (const auto_handle_t &);
public:
    auto_handle_t (_H p_h, BOOL (WINAPI_CC * p_close) (HANDLE) = ::CloseHandle) : h (p_h), close (p_close) {}
    ~auto_handle_t() { if (h != INVALID_HANDLE_VALUE) close (h); }
    operator _H () const { return h; }
};
typedef auto_handle_t<HANDLE> auto_handle;
#endif

// like auto_ptr but calls freeFunc_p (type free_func_t) instead of delete to clean up
// minor difference - wrapped object is T, not T *, so to wrap a 
// T *, use auto_clean<T *>
// TODO: can this be used for simplifying those other classes?
template<class T,class FR = void> class auto_clean
{
    T it;
    typedef FR (*free_func_t)(T); 
    free_func_t freeFunc;                           // the function used to free the pointer
    void free() { if (it) freeFunc(it); it = 0; }
    auto_clean operator= (const auto_clean &);      // hide to prevent copy
    auto_clean (const auto_clean &);                // hide to prevent copy
public:
    auto_clean (T it_p, free_func_t freeFunc_p) : it (it_p), freeFunc (freeFunc_p) {}
    ~auto_clean() { free(); }
    operator T () { return it; }
    operator const T () const { return it; }
    T detach () { T tmp = it; it = 0; return tmp; } // release ownership of object
};

#if 0
// simple timer
// auto_timer timer; run(); double seconds = timer; // now can abandon the object
class auto_timer
{
    LARGE_INTEGER freq, start;
    auto_timer (const auto_timer &); void operator= (const auto_timer &);
public:
    auto_timer()
    {
        if (!QueryPerformanceFrequency (&freq)) // count ticks per second
            throw std::runtime_error ("auto_timer: QueryPerformanceFrequency failure");
        QueryPerformanceCounter (&start);
    }
    operator double() const     // each read gives time elapsed since start, in seconds
    {
        LARGE_INTEGER end;
        QueryPerformanceCounter (&end);
        return (end.QuadPart - start.QuadPart) / (double) freq.QuadPart;
    }
    void show (const std::string & msg) const
    {
        double elapsed = *this;
        fprintf (stderr, "%s: %.6f ms\n", msg.c_str(), elapsed * 1000.0/*to ms*/);
    }
};
#endif

};};

namespace msra { namespace files {

// ----------------------------------------------------------------------------
// textreader -- simple reader for text files --we need this all the time!
// Currently reads 8-bit files, but can return as wstring, in which case
// they are interpreted as UTF-8 (without BOM).
// Note: Not suitable for pipes or typed input due to readahead (fixable if needed).
// ----------------------------------------------------------------------------

class textreader
{
    msra::basetypes::auto_file_ptr f;
    std::vector<char> buf;  // read buffer (will only grow, never shrink)
    int ch;                 // next character (we need to read ahead by one...)
    char getch() { char prevch = (char) ch; ch = fgetc (f); return prevch; }
public:
    textreader (const std::wstring & path) : f (path.c_str(), "rb") { buf.reserve (10000); ch = fgetc (f); }
    operator bool() const { return ch != EOF; } // true if still a line to read
    std::string getline()                       // get and consume the next line
    {
        if (ch == EOF) throw std::logic_error ("textreader: attempted to read beyond EOF");
        assert (buf.empty());
        // get all line's characters --we recognize UNIX (LF), DOS (CRLF), and Mac (CR) convention
        while (ch != EOF && ch != '\n' && ch != '\r') buf.push_back (getch());
        if (ch != EOF && getch() == '\r' && ch == '\n') getch();    // consume EOLN char
        std::string line (buf.begin(), buf.end());
        buf.clear();
        return line;
    }
    std::wstring wgetline() { return msra::strfun::utf16 (getline()); }
};

};};

// ----------------------------------------------------------------------------
// functional-programming style helper macros (...do this with templates?)
// ----------------------------------------------------------------------------

#define foreach_index(_i,_dat) for (int _i = 0; _i < (int) (_dat).size(); _i++)
#define map_array(_x,_expr,_y) { _y.resize (_x.size()); foreach_index(_i,_x) _y[_i]=_expr(_x[_i]); }
#define reduce_array(_x,_expr,_y) { foreach_index(_i,_x) _y = (_i==0) ? _x[_i] : _expr(_y,_x[_i]); }
//template<class _A,class _F>
//static void fill_array(_A & a, _F v) { ::fill (a.begin(), a.end(), v); }

// ----------------------------------------------------------------------------
// frequently missing utility functions
// ----------------------------------------------------------------------------

namespace msra { namespace util {

// to (slightly) simplify processing of command-line arguments.
// command_line args (argc, argv);
// while (args.has (1) && args[0][0] == '-') { option = args.shift(); process (option); }
// for (const wchar_t * arg = args.shift(); arg; arg = args.shift()) { process (arg); }
class command_line
{
    int num;
    const wchar_t ** args;
public:
    command_line (int argc, wchar_t * argv[]) : num (argc), args ((const wchar_t **) argv) { shift(); }
    inline int size() const { return num; }
    inline bool has (int left) { return size() >= left; }
    const wchar_t * shift() { if (size() == 0) return NULL; num--; return *args++; }
    const wchar_t * operator[] (int i) const { return (i < 0 || i >= size()) ? NULL : args[i]; }
};
 
// byte-reverse a variable --reverse all bytes (intended for integral types and float)
template<typename T> static inline void bytereverse (T & v)  throw()
{   // note: this is more efficient than it looks because sizeof (v[0]) is a constant
    char * p = (char *) &v;
    const size_t elemsize = sizeof (v);
    for (int k = 0; k < elemsize / 2; k++)  // swap individual bytes
        swap (p[k], p[elemsize-1 - k]);
}

// byte-swap an entire array
template<class V> static inline void byteswap (V & v)  throw()
{
    foreach_index (i, v)
        bytereverse (v[i]);
}

//#if 0
// execute a block with retry
// Block must be restartable.
// Use this when writing small files to those unreliable Windows servers.
// TODO: This will fail to compile under VS 2008--we need an #ifdef around this
template<typename FUNCTION> static void attempt (int retries, const FUNCTION & body)
{
    for (int attempt = 1; ; attempt++)
    {
        try
        {
            body();
            if (attempt > 1) fprintf (stderr, "attempt: success after %d retries\n", attempt);
            break;
        }
        catch (const std::exception & e)
        {
            if (attempt >= retries)
                throw;      // failed N times --give up and rethrow the error
            fprintf (stderr, "attempt: %s, retrying %d-th time out of %d...\n", e.what(), attempt+1, retries);
            ::Sleep (1000); // wait a little, then try again
        }
    }
}
//#endif

};};    // namespace

template<class S> static inline void ZeroStruct (S & s) { memset (&s, 0, sizeof (s)); }

// ----------------------------------------------------------------------------
// machine dependent
// ----------------------------------------------------------------------------

#define MACHINE_IS_BIG_ENDIAN (false)

using namespace msra::basetypes;    // for compatibility

#pragma warning (pop)

#if 0   // construction site
// ----------------------------------------------------------------------------
// class RegisterModule
// TODO: move this elsewhere
// ----------------------------------------------------------------------------
#include<functional>
template<typename MODULETYPE>
class RegisterModule
{
    static std::map<std::wstring, std::function<MODULETYPE*()>> & GetFactoryMethodsHash()
    {
        static std::map<std::wstring, std::function<MODULETYPE*()>> FactoryMethods; // shared object
        return FactoryMethods;
    }
public:
    RegisterModule(const std::wstring & ModuleName, std::function<MODULETYPE*()> FactoryMethod)
    {
        auto & FactoryMethods = GetFactoryMethodsHash();
        FactoryMethods[ModuleName] = FactoryMethod;
        // TODO: check for dups, using map::insert()
    }
    static MODULETYPE* Create(const std::wstring & ModuleName)
    {
        auto & FactoryMethods = GetFactoryMethodsHash();
        auto Entry = FactoryMethods.find(ModuleName);
        if (Entry != FactoryMethods.end())
            return Entry->second();
        else
            return nullptr;
    }
};
#endif

#define EPSILON 1e-5
#define ISCLOSE(a, b, threshold) (abs(a - b) < threshold)?true:false

// why is this in basetypes.h?
<<<<<<< HEAD
// boundary flags for a frame
// (note for refactoring:) This is currently used by
//  - RecurrentNodes: SetMBLayout(), ComputeInputPartialSRP(), EvaluateThisNodeSRP(),    .. check SentenceBegin_or_End
//    (plus PastValueNode and FutureValueNode base class template parameter)
//  - SimpleEvaluator.h: FindBestPath(), FindBestPathWithVariableLength()   --doing a bad hack, pretending MBs of 1 frame
// deprecated:
//  - LSTMNode
// through ComputationNode::MaskMissingColumnsToZero():
//  - nodes where the user explicitly requested masking (NeedToMaskMissingColumnsToZero() == true)
//  - ComputeGradientForChildren()
//  - all training and evaluation criterion nodes   .. TODO: double-confirm it's all Training nodes; but those also have NodeDoesItsOwnCustomizedMissingColumnsMasking() == true
// in core classes:
//  - ComputationNetwork: GetNumSamplesWithLabel(), MaskMissingColumnsToZero()  --both are cheap in case of no flags set
//  - Matrix.h
//  - SGD::DecimateMinibatchWithSentences() (should be done differently)
// and readers that generate the flags:
//  - HTKMLFReader::GetMinibatchToTrainOrTest()
//  - BatchLUSequenceReader::EnsureDataAvailable(), GetMinibatch(), DataEnd()
//  - EvalReader::CopyMBLayoutTo()
//  - BatchSequenceReader::SetSentenceBegin()
// others:
//  - MathPerformanceTests.cpp
// ==> conclusion: safe to ALWAYS pass the full layout, will not be inefficient
=======
>>>>>>> 3212a55b
enum class MinibatchPackingFlags : char     // (note: not using unsigned char because these go into a matrix, and we use Matrix<char>, since we use it as a data holder)
{
    None = 0,
    SequenceStart = 1 << 0,         // binary 0001  frame is first of an utterance
    SequenceEnd = 1 << 1,           // binary 0010  frame is last of an utterance
    NoFeature = 1 << 2,             // binary 0100  frame has no feature (e.g. a gap due to BPTT)
    NoLabel = 1 << 3,               // binary 1000  frame has no label

    NoInput = NoFeature | NoLabel,  // when we refactorize reader, NoInput will no longer needed
    SequenceStartOrNoFeature = SequenceStart | NoFeature,
    SequenceEndOrNoFeature = SequenceEnd | NoFeature,
    SequenceStartOrEndOrNoFeature = SequenceStart | SequenceEnd | NoFeature,
};

inline MinibatchPackingFlags operator| (MinibatchPackingFlags a, MinibatchPackingFlags b)
{
    return static_cast<MinibatchPackingFlags>(static_cast<unsigned char>(a) | static_cast<unsigned char>(b));
}

inline MinibatchPackingFlags& operator|= (MinibatchPackingFlags& a, MinibatchPackingFlags b)
{
    a = a | b;
    return a;
}

inline bool operator& (MinibatchPackingFlags a, MinibatchPackingFlags b)
{
    return (static_cast<unsigned char>(a) & static_cast<unsigned char>(b)) != 0;
}

template<class F>
static inline bool comparator(const pair<int, F>& l, const pair<int, F>& r)
{
    return l.second > r.second;
}

//sequence training 
// ----------------------------------------------------------------------------
// frequently missing Win32 functions
// ----------------------------------------------------------------------------

// strerror() for Win32 error codes
static inline std::wstring FormatWin32Error(DWORD error)
{
	wchar_t buf[1024] = { 0 };
	::FormatMessageW(FORMAT_MESSAGE_FROM_SYSTEM, "", error, 0, buf, sizeof (buf) / sizeof (*buf) - 1, NULL);
	std::wstring res(buf);
	// eliminate newlines (and spaces) from the end
	size_t last = res.find_last_not_of(L" \t\r\n");
	if (last != std::string::npos) res.erase(last + 1, res.length());
	return res;
}
#endif    // _BASETYPES_
<|MERGE_RESOLUTION|>--- conflicted
+++ resolved
@@ -1,1159 +1,1133 @@
-// 
-// basetypes.h - basic types that C++ lacks
-// 
-//     Copyright (c) Microsoft Corporation.  All rights reserved.
-// 
-#pragma once
-#ifndef _BASETYPES_
-#define _BASETYPES_
-
-
-#ifndef UNDER_CE    // fixed-buffer overloads not available for wince
-#ifdef _CRT_SECURE_CPP_OVERLOAD_STANDARD_NAMES  // fixed-buffer overloads for strcpy() etc.
-#undef _CRT_SECURE_CPP_OVERLOAD_STANDARD_NAMES
-#endif
-#define _CRT_SECURE_CPP_OVERLOAD_STANDARD_NAMES 1
-#endif
-
-#pragma warning (push)
-#pragma warning (disable: 4793)    // caused by varargs
-
-// disable certain parts of basetypes for wince compilation
-#ifdef UNDER_CE
-#define BASETYPES_NO_UNSAFECRTOVERLOAD // disable unsafe CRT overloads (safe functions don't exist in wince)
-#define BASETYPES_NO_STRPRINTF         // dependent functions here are not defined for wince
-#endif
-
-#ifndef OACR    // dummies when we are not compiling under Office
-#define OACR_WARNING_SUPPRESS(x, y)
-#define OACR_WARNING_DISABLE(x, y)
-#define OACR_WARNING_PUSH
-#define OACR_WARNING_POP
-#endif
-#ifndef OACR_ASSUME    // this seems to be a different one
-#define OACR_ASSUME(x)
-#endif
-
-// following oacr warnings are not level1 or level2-security
-// in currect stage we want to ignore those warnings
-// if necessay this can be fixed at later stage
-
-// not a bug
-OACR_WARNING_DISABLE(EXC_NOT_CAUGHT_BY_REFERENCE, "Not indicating a bug or security threat.");
-OACR_WARNING_DISABLE(LOCALDECLHIDESLOCAL, "Not indicating a bug or security threat.");
-
-// not reviewed
-OACR_WARNING_DISABLE(MISSING_OVERRIDE, "Not level1 or level2_security.");
-OACR_WARNING_DISABLE(EMPTY_DTOR, "Not level1 or level2_security.");
-OACR_WARNING_DISABLE(DEREF_NULL_PTR, "Not level1 or level2_security.");
-OACR_WARNING_DISABLE(INVALID_PARAM_VALUE_1, "Not level1 or level2_security.");
-OACR_WARNING_DISABLE(VIRTUAL_CALL_IN_CTOR, "Not level1 or level2_security.");
-OACR_WARNING_DISABLE(POTENTIAL_ARGUMENT_TYPE_MISMATCH, "Not level1 or level2_security.");
-
-// determine WIN32 api calling convention
-// it seems this is normally stdcall?? but when compiling as /clr:pure or /clr:Safe
-// this is not supported, so in this case, we need to use the 'default' calling convention
-// TODO: can we reuse the #define of WINAPI??
-#ifdef _M_CEE_SAFE 
-#define WINAPI_CC __clrcall
-#elif _M_CEE
-#define WINAPI_CC __clrcall
-#else
-#define WINAPI_CC __stdcall
-#endif
-
-// fix some warnings in STL
-#if !defined(_DEBUG) || defined(_CHECKED) || defined(_MANAGED)
-#pragma warning(disable : 4702) // unreachable code
-#endif
-
-#include "Platform.h"
-#include <stdio.h>
-#include <stdlib.h>
-#include <string.h>     // include here because we redefine some names later
-#include <errno.h>
-#include <string>
-#include <vector>
-#include <math.h>        // for HUGE_VAL // potential double isnan definition
-#include <assert.h>
-#include <stdarg.h>
-#include <map>
-#include <stdexcept>
-#include <locale>       // std::wstring_convert
-#include <string>
-#include <algorithm>    // for transform()
-#include <unordered_map>
-#ifdef _MSC_VER
-#include <codecvt>      // std::codecvt_utf8
-#endif
-#ifdef _WIN32
-#include <windows.h>    // for CRITICAL_SECTION and Unicode conversion functions   --TODO: is there a portable alternative?
-#endif
-#if __unix__
-#include <strings.h>
-#include <chrono>
-#include <thread>
-#include <unistd.h>
-#include <sys/stat.h>
-#include <dlfcn.h>
-typedef unsigned char byte;
-#endif
-
-using namespace std;
-
-// CRT error handling seems to not be included in wince headers
-// so we define our own imports
-#ifdef UNDER_CE
-
-// TODO: is this true - is GetLastError == errno?? - also this adds a dependency on windows.h
-#define errno GetLastError() 
-
-// strerror(x) - x here is normally errno - TODO: make this return errno as a string
-#define strerror(x) "strerror error but can't report error number sorry!"
-#endif
-
-// disable warnings for which fixing would make code less readable
-#pragma warning(disable : 4290) //  throw() declaration ignored
-#pragma warning(disable : 4244) // conversion from typeA to typeB, possible loss of data
-
-// ----------------------------------------------------------------------------
-// (w)cstring -- helper class like std::string but with auto-cast to char*
-// ----------------------------------------------------------------------------
-
-namespace msra { namespace strfun {
-    // a class that can return a std::string with auto-convert into a const char*
-    template<typename C> struct basic_cstring : public std::basic_string<C>
-    {
-        template<typename S> basic_cstring (S p) : std::basic_string<C> (p) { }
-        operator const C * () const { return this->c_str(); }
-    };
-    typedef basic_cstring<char> cstring;
-    typedef basic_cstring<wchar_t> wcstring;
-}}
-
-
-// ----------------------------------------------------------------------------
-// some mappings for non-Windows builds
-// ----------------------------------------------------------------------------
-
-#ifndef _MSC_VER    // add some functions that are VS-only
-// --- basic file functions
-// convert a wchar_t path to what gets passed to CRT functions that take narrow characters
-// This is needed for the Linux CRT which does not accept wide-char strings for pathnames anywhere.
-// Always use this function for mapping the paths.
-static inline msra::strfun::cstring charpath (const std::wstring & p)
-{
-#ifdef _WIN32
-    return std::wstring_convert<std::codecvt_utf8_utf16<wchar_t>>().to_bytes(p);
-#else   // old version, delete once we know it works
-    size_t len = p.length();
-    std::vector<char> buf(2 * len + 1, 0); // max: 1 wchar => 2 mb chars
-    ::wcstombs(buf.data(), p.c_str(), 2 * len + 1);
-    return msra::strfun::cstring (&buf[0]);
-#endif
-}
-static inline FILE* _wfopen (const wchar_t * path, const wchar_t * mode) { return fopen(charpath(path), charpath(mode)); }
-static inline int _wunlink (const wchar_t * p) { return unlink (charpath (p)); }
-static inline int _wmkdir (const wchar_t * p) { return mkdir (charpath (p), 0777/*correct?*/); }
-// --- basic string functions
-static inline wchar_t* wcstok_s (wchar_t* s, const wchar_t* delim, wchar_t** ptr) { return ::wcstok(s, delim, ptr); }
-static inline int _stricmp  (const char * a, const char * b)                 { return ::strcasecmp (a, b); }
-static inline int _strnicmp (const char * a, const char * b, size_t n)       { return ::strncasecmp (a, b, n); }
-static inline int _wcsicmp  (const wchar_t * a, const wchar_t * b)           { return ::wcscasecmp (a, b); }
-static inline int _wcsnicmp (const wchar_t * a, const wchar_t * b, size_t n) { return ::wcsncasecmp (a, b, n); }
-static inline int64_t  _strtoi64  (const char * s, char ** ep, int r) { return strtoll (s, ep, r); }    // TODO: check if correct
-static inline uint64_t _strtoui64 (const char * s, char ** ep, int r) { return strtoull (s, ep, r); }   // TODO: correct for size_t?
-// -- other
-//static inline void memcpy_s(void * dst, size_t dstsize, const void * src, size_t maxcount) { assert (maxcount <= dstsize); memcpy (dst, src, maxcount); }
-static inline void Sleep (size_t ms) { std::this_thread::sleep_for (std::chrono::milliseconds (ms)); }
-#define _countof(_Array) (sizeof(_Array) / sizeof(_Array[0]))
-#endif
-
-// ----------------------------------------------------------------------------
-// basic macros   --TODO: do we need those? delete what we dont' need
-// ----------------------------------------------------------------------------
-
-//#define SAFE_DELETE(p)  { if(p) { delete (p); (p)=NULL; } }
-//#define SAFE_RELEASE(p) { if(p) { (p)->Release(); (p)=NULL; } }     // nasty! use CComPtr<>
-#ifndef ASSERT
-#define ASSERT assert
-#endif
-
-#define UNUSED(x) (void)(x)
-
-// ----------------------------------------------------------------------------
-// basic data types
-// ----------------------------------------------------------------------------
-
-namespace msra { namespace basetypes {
-
-	//sequence training
-	class auto_timer
-	{
-		LARGE_INTEGER freq, start;
-		auto_timer(const auto_timer &); void operator= (const auto_timer &);
-	public:
-		auto_timer()
-		{
-			if (!QueryPerformanceFrequency(&freq)) // count ticks per second
-				throw std::runtime_error("auto_timer: QueryPerformanceFrequency failure");
-			QueryPerformanceCounter(&start);
-		}
-		operator double() const     // each read gives time elapsed since start, in seconds
-		{
-			LARGE_INTEGER end;
-			QueryPerformanceCounter(&end);
-			return (end.QuadPart - start.QuadPart) / (double)freq.QuadPart;
-		}
-		void show(const std::string & msg) const
-		{
-			double elapsed = *this;
-			fprintf(stderr, "%s: %.6f ms\n", msg.c_str(), elapsed * 1000.0);
-		}
-	};
-
-// class ARRAY -- std::vector with array-bounds checking
-// VS 2008 and above do this, so there is no longer a need for this.
-
-#pragma warning(push)
-#pragma warning(disable : 4555) // expression has no affect, used so retail won't be empty
-
-template<class _ElemType>
-class ARRAY : public std::vector<_ElemType>
-{
-#if defined (_DEBUG) || defined (_CHECKED)    // debug version with range checking
-    static void throwOutOfBounds()
-    {   // (moved to separate function hoping to keep inlined code smaller
-        OACR_WARNING_PUSH;
-        OACR_WARNING_DISABLE(IGNOREDBYCOMMA, "Reviewd OK. Special trick below to show a message when assertion fails"
-            "[rogeryu 2006/03/24]");
-        OACR_WARNING_DISABLE(BOGUS_EXPRESSION_LIST, "This is intentional. [rogeryu 2006/03/24]");
-        //ASSERT ("ARRAY::operator[] out of bounds", false);
-        OACR_WARNING_POP;
-    }
-#endif
-
-public:
-
-    ARRAY() : std::vector<_ElemType> () { }
-    ARRAY (int size) : std::vector<_ElemType> (size) { }
-
-#if defined (_DEBUG) || defined (_CHECKED)    // debug version with range checking
-    // ------------------------------------------------------------------------
-    // operator[]: with array-bounds checking
-    // ------------------------------------------------------------------------
-
-    inline _ElemType & operator[] (int index)            // writing
-    {
-        if (index < 0 || index >= size()) throwOutOfBounds();
-        return (*(std::vector<_ElemType>*) this)[index];
-    }
-
-    // ------------------------------------------------------------------------
-
-    inline const _ElemType & operator[] (int index) const    // reading
-    {
-        if (index < 0 || index >= size()) throwOutOfBounds();
-        return (*(std::vector<_ElemType>*) this)[index];
-    }
-#endif
-
-    // ------------------------------------------------------------------------
-    // size(): same as base class, but returning an 'int' instead of 'size_t'
-    // to allow for better readable code
-    // ------------------------------------------------------------------------
-
-    inline int size() const
-    {
-        size_t siz = ((std::vector<_ElemType>*) this)->size();
-        return (int) siz;
-    }
-};
-// overload swap(), otherwise we'd fallback to 3-way assignment & possibly throw
-template<class _T> inline void swap (ARRAY<_T> & L, ARRAY<_T> & R)  throw()
-{ swap ((std::vector<_T> &) L, (std::vector<_T> &) R); }
-
-// class fixed_vector - non-resizable vector
-
-template<class _T> class fixed_vector
-{
-    _T * p;                 // pointer array
-    size_t n;               // number of elements
-    void check (int index) const 
-    { 
-        ASSERT (index >= 0 && (size_t) index < n);
-#ifdef NDEBUG
-        UNUSED(index);
-#endif
-    }
-    void check (size_t index) const { ASSERT (index < n); }
-    // ... TODO: when I make this public, LinearTransform.h acts totally up but I cannot see where it comes from.
-    //fixed_vector (const fixed_vector & other) : n (0), p (NULL) { *this = other; }
-public:
-    fixed_vector() : n (0), p (NULL) { }
-    void resize (int size) { clear(); if (size > 0) { p = new _T[size]; n = size; } }
-    void resize (size_t size) { clear(); if (size > 0) { p = new _T[size]; n = size; } }
-    fixed_vector (int size) : n (size), p (size > 0 ? new _T[size] : NULL) { }
-    fixed_vector (size_t size) : n ((int) size), p (size > 0 ? new _T[size] : NULL) { }
-    ~fixed_vector() { delete[] p; }
-    inline int size() const { return (int) n; }
-    inline int capacity() const { return (int) n; }
-    inline bool empty() const { return n == 0; }
-    void clear() { delete[] p; p = NULL; n = 0; }
-    _T *       begin()       { return p; }
-    const _T * begin() const { return p; }
-    _T * end()   { return p + n; } // note: n == 0 so result is NULL
-    inline       _T & operator[] (int index)          { check (index); return p[index]; }  // writing
-    inline const _T & operator[] (int index) const    { check (index); return p[index]; }  // reading
-    inline       _T & operator[] (size_t index)       { check (index); return p[index]; }  // writing
-    inline const _T & operator[] (size_t index) const { check (index); return p[index]; }  // reading
-    inline int indexof (const _T & elem) const { ASSERT (&elem >= p && &elem < p + n); return &elem - p; }
-    inline void swap (fixed_vector & other)  throw() { std::swap (other.p, p); std::swap (other.n, n); }
-    template<class VECTOR> fixed_vector & operator= (const VECTOR & other)
-    {
-        int other_n = (int) other.size();
-        fixed_vector tmp (other_n);
-        for (int k = 0; k < other_n; k++) tmp[k] = other[k];
-        swap (tmp);
-        return *this;
-    }
-    fixed_vector & operator= (const fixed_vector & other)
-    {
-        int other_n = (int) other.size();
-        fixed_vector tmp (other_n);
-        for (int k = 0; k < other_n; k++) tmp[k] = other[k];
-        swap (tmp);
-        return *this;
-    }
-    template<class VECTOR> fixed_vector (const VECTOR & other) : n (0), p (NULL) { *this = other; }
-};
-template<class _T> inline void swap (fixed_vector<_T> & L, fixed_vector<_T> & R)  throw() { L.swap (R); }
-
-#pragma warning(pop)    // pop off waring: expression has no effect
-
-// class matrix - simple fixed-size 2-dimensional array, access elements as m(i,j)
-// stored as concatenation of rows
-
-//template<class T> class matrix : fixed_vector<T>
-//{
-//    size_t numcols;
-//    size_t locate (size_t i, size_t j) const { ASSERT (i < rows() && j < cols()); return i * cols() + j; }
-//public:
-//    typedef T elemtype;
-//    matrix() : numcols (0) {}
-//    matrix (size_t n, size_t m) { resize (n, m); }
-//    void resize (size_t n, size_t m) { numcols = m; fixed_vector::resize (n * m); }
-//    size_t cols() const { return numcols; }
-//    size_t rows() const { return empty() ? 0 : size() / cols(); }
-//    size_t size() const { return fixed_vector::size(); }    // use this for reading and writing... not nice!
-//    bool empty() const { return fixed_vector::empty(); }
-//    T &       operator() (size_t i, size_t j)       { return (*this)[locate(i,j)]; }
-//    const T & operator() (size_t i, size_t j) const { return (*this)[locate(i,j)]; }
-//    void swap (matrix & other)  throw() { std::swap (numcols, other.numcols); fixed_vector::swap (other); }
-//};
-//template<class _T> inline void swap (matrix<_T> & L, matrix<_T> & R)  throw() { L.swap (R); }
-
-// TODO: get rid of these
-typedef std::string STRING;
-typedef std::wstring WSTRING;
-
-// derive from this for noncopyable classes (will get you private unimplemented copy constructors)
-// ... TODO: change all of basetypes classes/structs to use this
-class noncopyable
-{
-    noncopyable & operator= (const noncopyable &);
-    noncopyable (const noncopyable &);
-public:
-    noncopyable(){}
-};
-
-// class CCritSec and CAutoLock -- simple critical section handling
-#ifndef    _WIN32          // TODO: Currently only working under Windows; BROKEN otherwise, to be fixed
-typedef int CRITICAL_SECTION;
-static inline void InitializeCriticalSection(CRITICAL_SECTION *) {}
-static inline void DeleteCriticalSection(CRITICAL_SECTION *) {}
-static inline void EnterCriticalSection(CRITICAL_SECTION *) {}
-static inline void LeaveCriticalSection(CRITICAL_SECTION *) {}
-#endif
-class CCritSec
-{
-    CCritSec (const CCritSec &); CCritSec & operator= (const CCritSec &);
-    CRITICAL_SECTION m_CritSec;
-public:
-    CCritSec() { InitializeCriticalSection(&m_CritSec); };
-    ~CCritSec() { DeleteCriticalSection(&m_CritSec); };
-    void Lock() { EnterCriticalSection(&m_CritSec); };
-    void Unlock() { LeaveCriticalSection(&m_CritSec); };
-};
-
-
-// locks a critical section, and unlocks it automatically
-// when the lock goes out of scope
-class CAutoLock
-{
-    CAutoLock(const CAutoLock &refAutoLock); CAutoLock &operator=(const CAutoLock &refAutoLock);
-    CCritSec & m_rLock;
-public:
-    CAutoLock(CCritSec & rLock) : m_rLock (rLock) { m_rLock.Lock(); };
-    ~CAutoLock() { m_rLock.Unlock(); };
-};
-
-#if 0
-// an efficient way to write COM code
-// usage examples:
-//  COM_function() || throw_hr ("message");
-//  while ((s->Read (p, n, &m) || throw_hr ("Read failure")) == S_OK) { ... }
-// is that cool or what?
-struct bad_hr : public std::runtime_error
-{
-    HRESULT hr;
-    bad_hr (HRESULT p_hr, const char * msg) : hr (p_hr), std::runtime_error (msg) { }
-    // (only for use in || expression  --deprecated:)
-    bad_hr() : std::runtime_error(NULL) { }
-    bad_hr(const char * msg) : std::runtime_error(msg) { }
-};
-struct throw_hr
-{
-    const char * msg;
-    inline throw_hr (const char * msg = NULL) : msg (msg) {}
-};
-inline static HRESULT operator|| (HRESULT hr, const throw_hr & e)
-{
-    if (SUCCEEDED (hr)) return hr;
-    throw bad_hr (hr, e.msg);
-}
-// (old deprecated version kept for compat:)
-inline static bool operator|| (HRESULT hr, const bad_hr & e) { if (SUCCEEDED (hr)) return true; throw bad_hr (hr, e.what()); }
-
-// back-mapping of exceptions to HRESULT codes
-// usage pattern: HRESULT COM_function (...) { try { exception-based function body } catch_hr_return; }
-#define catch_hr_return    \
-        catch (const bad_alloc &) { return E_OUTOFMEMORY; }         \
-        catch (const bad_hr & e) { return e.hr; }                   \
-        catch (const invalid_argument &) { return E_INVALIDARG; }   \
-        catch (const runtime_error &) { return E_FAIL; }            \
-        catch (const logic_error &) { return E_UNEXPECTED; }        \
-        catch (const exception &) { return E_FAIL; }                \
-        return S_OK;
-
-// CoInitializeEx() wrapper to ensure CoUnintialize()
-//struct auto_co_initialize : noncopyable
-//{
-//    auto_co_initialize() { ::CoInitializeEx (NULL, COINIT_MULTITHREADED) || bad_hr ("auto_co_initialize: CoInitializeEx failure"); }
-//    ~auto_co_initialize() { ::CoUninitialize(); }
-//};
-
-// auto pointer for ::CoTaskMemFree
-template<class T> class auto_co_ptr : noncopyable
-{
-    T * p;
-public:
-    auto_co_ptr() : p (NULL) { }
-    auto_co_ptr (T * p) : p (p) { }
-//    ~auto_co_ptr() { ::CoTaskMemFree (p); }
-    operator T * () const { return p; }
-    T * operator->() const { return p; }
-    T** operator& () { assert (p == NULL); return &p; }    // must be empty when taking address
-};
-
-// represents a thread-local-storage variable
-// Note: __declspec(thread) is broken on pre-Vista for PastValue loaded DLLs
-// [http://www.nynaeve.net/?p=187]
-// so instead, we need to wrap up the Win32 TLS functions ourselves.
-// Note: tls instances must be allocated as static to work correctly, e.g.:
-//   static tls myVal();
-//   myVal = (void *) 25;
-//   printf ("value is %d",(void *) myVal);
-
-class tls
-{
-private:
-    int tlsSlot;
-public:
-
-#ifdef UNDER_CE
-    // this is from standard windows headers - seems to be missing in WINCE
-    #define TLS_OUT_OF_INDEXES ((DWORD)0xFFFFFFFF)
-#endif
-    tls() { tlsSlot = TlsAlloc(); if (tlsSlot == TLS_OUT_OF_INDEXES) throw std::runtime_error("tls: TlsAlloc failed, out of tls slots"); }
-    operator void * () { return TlsGetValue (tlsSlot); }
-    void *operator = (void *val) { if (!TlsSetValue (tlsSlot,val)) throw std::runtime_error ("tls: TlsSetValue failed"); return val; }
-};
-#endif
-
-};};    // namespace
-
-#if 0 //ndef BASETYPES_NO_UNSAFECRTOVERLOAD // if on, no unsafe CRT overload functions
-
-// ----------------------------------------------------------------------------
-// overloads for "unsafe" CRT functions used in our code base
-// ----------------------------------------------------------------------------
-
-// strlen/wcslen overloads for fixed-buffer size
-
-// Note: Careful while fixing bug related to these templates.
-// In all attempted experiments, in seems all 6 definitions are required 
-// below to get the correct behaviour.  Be very very careful 
-// not to delete something without testing that case 5&6 have "size" deduced.
-// 1. char *
-// 2. char * const
-// 3. const char *
-// 4. const char * const
-// 5. char (&) [size]
-// 6. const char (&) [size]
-// the following includes all headers that use strlen() and fail because of the mapping below
-// to find those, change #define strlen strlen_ to something invalid e.g. strlen::strlen_
-#if _MSC_VER >= 1600    // VS 2010  --TODO: fix this by correct include order instead
-#include <intrin.h>     // defines strlen() as an intrinsic in VS 2010
-#include <typeinfo>     // uses strlen()
-#include <xlocale>      // uses strlen()
-#endif
-#define strlen strlen_
-#ifndef    LINUX
-template<typename _T> inline __declspec(deprecated("Dummy general template, cannot be used directly")) 
-#else
-template<typename _T> inline 
-#endif    // LINUX
-size_t strlen_(_T &s) { return strnlen_s(static_cast<const char *>(s), SIZE_MAX); } // never be called but needed to keep compiler happy
-template<typename _T> inline size_t strlen_(const _T &s)     { return strnlen_s(static_cast<const char *>(s), SIZE_MAX); }
-template<> inline size_t strlen_(char * &s)                  { return strnlen_s(s, SIZE_MAX); }
-template<> inline size_t strlen_(const char * &s)            { return strnlen_s(s, SIZE_MAX); }
-template<size_t n> inline size_t strlen_(const char (&s)[n]) { return (strnlen_s(s, n)); }
-template<size_t n> inline size_t strlen_(char (&s)[n])       { return (strnlen_s(s, n)); }
-#define wcslen wcslen_
-template<typename _T> inline __declspec(deprecated("Dummy general template, cannot be used directly")) 
-size_t wcslen_(_T &s) { return wcsnlen_s(static_cast<const wchar_t *>(s), SIZE_MAX); } // never be called but needed to keep compiler happy
-template<typename _T> inline size_t __cdecl wcslen_(const _T &s)        { return wcsnlen_s(static_cast<const wchar_t *>(s), SIZE_MAX); }
-template<> inline size_t wcslen_(wchar_t * &s)                  { return wcsnlen_s(s, SIZE_MAX); }
-template<> inline size_t wcslen_(const wchar_t * &s)            { return wcsnlen_s(s, SIZE_MAX); }
-template<size_t n> inline size_t wcslen_(const wchar_t (&s)[n]) { return (wcsnlen_s(s, n)); }
-template<size_t n> inline size_t wcslen_(wchar_t (&s)[n])       { return (wcsnlen_s(s, n)); }
-
-// xscanf wrappers -- one overload for each actual use case in our code base
-static inline int sscanf  (const char * buf, const char * format, int * i1)                     { return sscanf_s (buf, format, i1); }
-static inline int sscanf  (const char * buf, const char * format, int * i1, int * i2)           { return sscanf_s (buf, format, i1, i2); }
-static inline int sscanf  (const char * buf, const char * format, int * i1, int * i2, int * i3) { return sscanf_s (buf, format, i1, i2, i3); }
-static inline int sscanf  (const char * buf, const char * format, double * f1)                  { return sscanf_s (buf, format, f1); }
-static inline int swscanf (const wchar_t * buf, const wchar_t * format, int * i1)               { return swscanf_s (buf, format, i1); }
-static inline int fscanf  (FILE * file, const char * format, float * f1)                        { return fscanf_s (file, format, f1); }
-
-// ...TODO: should we pass 'count' instead of SIZE_MAX? (need to review use cases)
-#define _vsnprintf _vsnprintf_
-static inline int _vsnprintf_(char *buffer, size_t count, const char *format, va_list argptr)
-{ return _vsnprintf_s (buffer, SIZE_MAX, count, format, argptr); }
-#define _vsnwprintf _vsnwprintf_
-static inline int _vsnwprintf_(wchar_t *buffer, size_t count, const wchar_t *format, va_list argptr)
-{ return _vsnwprintf_s (buffer, SIZE_MAX, count, format, argptr); }
-
-// wcsfcpy -- same as standard wcsncpy, use padded fixed-size buffer really needed
-static inline void wcsfcpy (wchar_t * dest, const wchar_t * source, size_t count)
-{
-    while (count && (*dest++ = *source++) != 0) count--;    // copy
-    if (count) while (--count) *dest++ = 0;                 // pad with zeroes
-}
-
-// cacpy -- fixed-size character array (same as original strncpy (dst, src, sizeof (dst)))
-// NOTE: THIS FUNCTION HAS NEVER BEEN TESTED. REMOVE THIS COMMENT ONCE IT HAS.
-template<class T, size_t n> static inline void cacpy (T (&dst)[n], const T * src)
-{ for (int i = 0; i < n; i++) { dst[i] = *src; if (*src) src++; } }
-// { return strncpy (dst, src, n); }   // using original C std lib function
-
-// mappings for "unsafe" functions that are not really unsafe
-#define strtok strtok_      // map to "safe" function (adds no value)
-static inline /*const*/ char * strtok_(char * s, const char * delim)
-{
-    static msra::basetypes::tls tls_context; // see note for tls class def
-    char *context = (char *) (void *) tls_context;
-    char *ret = strtok_s (s, delim, &context);
-    tls_context = context;
-    return ret;
-}
-
-#define wcstok wcstok_      // map to "safe" function (adds no value)
-static inline /*const*/ wchar_t * wcstok_(wchar_t * s, const wchar_t * delim) 
-{ 
-    static msra::basetypes::tls tls_context; // see note for tls class def
-    wchar_t *context = (wchar_t *) (void *) tls_context;
-    wchar_t *ret = wcstok_s (s, delim, &context);
-    tls_context = context;
-    return ret;
-}
-
-#define fopen fopen_        // map to _fsopen() (adds no value)
-static inline FILE * fopen_(const char * p, const char * m) { return _fsopen (p, m, _SH_DENYWR); }
-#define _wfopen _wfopen_    // map to _wfsopen() (adds no value)
-static inline FILE * _wfopen_(const wchar_t * p, const wchar_t * m) { return _wfsopen (p, m, _SH_DENYWR); }
-
-#define strerror(e) strerror_((e))      // map to "safe" function (adds no value)
-static inline const char *strerror_(int e)
-{   // keep a cache so we can return a pointer (to mimic the old interface)
-    static msra::basetypes::CCritSec cs; static std::map<int,std::string> msgs;
-    msra::basetypes::CAutoLock lock (cs);
-    if (msgs.find(e) == msgs.end()) { char msg[1024]; strerror_s (msg, e); msgs[e] = msg; }
-    return msgs[e].c_str();
-}
-#endif
-
-// ----------------------------------------------------------------------------
-// frequently missing string functions
-// ----------------------------------------------------------------------------
-
-namespace msra { namespace strfun {
-
-#ifndef BASETYPES_NO_STRPRINTF
-
-/*
-#ifdef __UNIX__
-static FILE *dummyf = fopen("tmp", "wb");
-#endif
-*/
-// [w]strprintf() -- like sprintf() but resulting in a C++ string
-template<class _T> struct _strprintf : public std::basic_string<_T>
-{   // works for both wchar_t* and char*
-    _strprintf (const _T * format, ...)
-    {
-        va_list args; 
-		va_start (args, format);  // varargs stuff
-        size_t n = _cprintf (format, args);     // num chars excl. '\0'
-		va_end(args);
-		va_start(args, format);
-        const int FIXBUF_SIZE = 128;            // incl. '\0'
-        if (n < FIXBUF_SIZE)
-        {
-            _T fixbuf[FIXBUF_SIZE];
-            this->assign (_sprintf (&fixbuf[0], sizeof (fixbuf)/sizeof (*fixbuf), format, args), n);
-        }
-        else    // too long: use dynamically allocated variable-size buffer
-        {
-            std::vector<_T> varbuf (n + 1);     // incl. '\0'
-            this->assign (_sprintf (&varbuf[0], varbuf.size(), format, args), n);
-        }
-    }
-private:
-    // helpers
-    inline size_t _cprintf (const wchar_t * format, va_list args) 
-	{ 
-#ifdef __WINDOWS__
-		return vswprintf (nullptr, 0, format, args);
-#elif defined(__UNIX__)
-		FILE *dummyf = fopen("/dev/null", "w");
-		if (dummyf == NULL)
-			perror("The following error occurred in basetypes.h:cprintf");
-		int n = vfwprintf (dummyf, format, args);
-		if (n < 0)
-			perror("The following error occurred in basetypes.h:cprintf");
-		fclose(dummyf);
-		return n;
-#endif
-	}
-    inline size_t _cprintf (const  char   * format, va_list args) 
-	{ 
-#ifdef __WINDOWS__
-		return vsprintf (nullptr, format, args);
-#elif defined(__UNIX__)
-		FILE *dummyf = fopen("/dev/null", "wb");
-		if (dummyf == NULL)
-			perror("The following error occurred in basetypes.h:cprintf");
-		int n = vfprintf (dummyf, format, args);
-		if (n < 0)
-			perror("The following error occurred in basetypes.h:cprintf");
-		fclose(dummyf);
-		return n;
-#endif
-	}
-    inline const wchar_t * _sprintf (wchar_t * buf, size_t bufsiz,  const wchar_t * format, va_list args) { vswprintf (buf, bufsiz, format, args); return buf; }
-    inline const  char   * _sprintf ( char   * buf, size_t /*bufsiz*/, const char * format, va_list args) { vsprintf  (buf, format, args); return buf; }
-};
-typedef strfun::_strprintf<char>    strprintf;  // char version
-typedef strfun::_strprintf<wchar_t> wstrprintf; // wchar_t version
-
-#endif
-
-// string-encoding conversion functions
-// Note: generally, 8-bit strings in this codebase are UTF-8.
-// One exception are functions that take 8-bit pathnames. Those will be interpreted by the OS as MBS. Best use wstring pathnames for all file accesses.
-
-#pragma warning(push)
-#pragma warning(disable : 4996) // Reviewed by Yusheng Li, March 14, 2006. depr. fn (wcstombs, mbstowcs)
-static inline std::string wcstombs(const std::wstring & p)  // output: MBCS
-{
-    size_t len = p.length();
-    msra::basetypes::fixed_vector<char> buf(2 * len + 1); // max: 1 wchar => 2 mb chars
-    std::fill(buf.begin(), buf.end(), 0);
-    ::wcstombs(&buf[0], p.c_str(), 2 * len + 1);
-    return std::string(&buf[0]);
-}
-static inline std::wstring mbstowcs(const std::string & p)  // input: MBCS
-{
-    size_t len = p.length();
-    msra::basetypes::fixed_vector<wchar_t> buf(len + 1); // max: >1 mb chars => 1 wchar
-    std::fill(buf.begin(), buf.end(), (wchar_t)0);
-    OACR_WARNING_SUPPRESS(UNSAFE_STRING_FUNCTION, "Reviewed OK. size checked. [rogeryu 2006/03/21]");
-    ::mbstowcs(&buf[0], p.c_str(), len + 1);
-    return std::wstring(&buf[0]);
-}
-#pragma warning(pop)
-
-#ifdef _WIN32
-static inline  cstring  utf8 (const std::wstring & p) { return std::wstring_convert<std::codecvt_utf8_utf16<wchar_t>>().to_bytes(p); }     // utf-16 to -8
-static inline wcstring utf16 (const  std::string & p) { return std::wstring_convert<std::codecvt_utf8_utf16<wchar_t>>().from_bytes(p); } // utf-8 to -16
-#else   // BUGBUG: we cannot compile the above on Cygwin GCC, so for now fake it using the mbs functions, which will only work for 7-bit ASCII strings
-static inline std::string utf8 (const std::wstring & p) { return msra::strfun::wcstombs (p.c_str()); }   // output: UTF-8... not really
-static inline std::wstring utf16 (const std::string & p) { return msra::strfun::mbstowcs(p.c_str()); }   // input: UTF-8... not really
-#endif
-static inline  cstring  utf8 (const  std::string & p) { return p; }     // no conversion (useful in templated functions)
-static inline wcstring utf16 (const std::wstring & p) { return p; }
-
-// convert a string to lowercase  --TODO: currently only correct for 7-bit ASCII
-template<typename CHAR>
-static inline void tolower_ascii (std::basic_string<CHAR> & s) { std::transform(s.begin(), s.end(), s.begin(), [] (CHAR c) { return (c >= 0 && c < 128) ? ::tolower(c) : c; }); }
-
-// split and join -- tokenize a string like strtok() would, join() strings together
-template<class _T> static inline std::vector<std::basic_string<_T>> split (const std::basic_string<_T> & s, const _T * delim)
-{
-    std::vector<std::basic_string<_T>> res;
-    for (size_t st = s.find_first_not_of (delim); st != std::basic_string<_T>::npos; )
-    {
-        size_t en = s.find_first_of (delim, st +1);
-        if (en == std::basic_string<_T>::npos) en = s.length();
-        res.push_back (s.substr (st, en-st));
-        st = s.find_first_not_of (delim, en +1);    // may exceed
-    }
-    return res;
-}
-
-template<class _T> static inline std::basic_string<_T> join (const std::vector<std::basic_string<_T>> & a, const _T * delim)
-{
-    std::basic_string<_T> res;
-    for (int i = 0; i < (int) a.size(); i++)
-    {
-        if (i > 0) res.append (delim);
-        res.append (a[i]);
-    }
-    return res;
-}
-
-// parsing strings to numbers
-static inline int toint (const wchar_t * s)
-{
-    return (int)wcstol(s, 0, 10);
-    //return _wtoi (s);   // ... TODO: test this
-}
-static inline int toint (const char * s)
-{
-    return atoi (s);    // ... TODO: check it
-}
-static inline int toint (const std::wstring & s) { return toint (s.c_str()); }
-
-static inline double todouble (const char * s)
-{
-    char * ep;          // will be set to point to first character that failed parsing
-    double value = strtod (s, &ep);
-    if (*s == 0 || *ep != 0)
-        throw std::runtime_error ("todouble: invalid input string");
-    return value;
-}
-
-// TODO: merge this with todouble(const char*) above
-static inline double todouble (const std::string & s)
-{
-    s.size();       // just used to remove the unreferenced warning
-    
-    double value = 0.0;
-
-    // stod supposedly exists in VS2010, but some folks have compilation errors
-    // If this causes errors again, change the #if into the respective one for VS 2010.
-#if _MSC_VER > 1400 // VS 2010+
-    size_t * idx = 0;
-    value = std::stod (s, idx);
-    if (idx) throw std::runtime_error ("todouble: invalid input string");
-#else
-    char *ep = 0;   // will be updated by strtod to point to first character that failed parsing
-    value = strtod (s.c_str(), &ep);
-
-    // strtod documentation says ep points to first unconverted character OR 
-    // return value will be +/- HUGE_VAL for overflow/underflow
-    if (ep != s.c_str() + s.length() || value == HUGE_VAL || value == -HUGE_VAL)
-        throw std::runtime_error ("todouble: invalid input string");
-#endif
-    
-    return value;
-}
-
-static inline double todouble (const std::wstring & s)
-{
-    wchar_t * endptr;
-    double value = wcstod (s.c_str(), &endptr);
-    if (*endptr) throw std::runtime_error ("todouble: invalid input string");
-    return value;
-}
-
-// ----------------------------------------------------------------------------
-// tokenizer -- utility for white-space tokenizing strings in a character buffer
-// This simple class just breaks a string, but does not own the string buffer.
-// ----------------------------------------------------------------------------
-
-class tokenizer : public std::vector<char*>
-{
-    const char * delim;
-public:
-    tokenizer (const char * delim, size_t cap) : delim (delim) { reserve (cap); }
-    // Usage: tokenizer tokens (delim, capacity); tokens = buf; tokens.size(), tokens[i]
-    void operator= (char * buf)
-    {
-        resize (0);
-
-        // strtok_s not available on all platforms - so backoff to strtok on those
-#if __STDC_WANT_SECURE_LIB__
-        char * context; // for strtok_s()
-        for (char * p = strtok_s (buf, delim, &context); p; p = strtok_s (NULL, delim, &context))
-            push_back (p);
-#else
-        for (char * p = strtok (buf, delim); p; p = strtok (NULL, delim))
-            push_back (p);
-#endif   
-    }
-};
-
-};};    // namespace
-
-// ----------------------------------------------------------------------------
-// wrappers for some basic types (files, handles, timer)
-// ----------------------------------------------------------------------------
-
-namespace msra { namespace basetypes {
-
-// FILE* with auto-close; use auto_file_ptr instead of FILE*.
-// Warning: do not pass an auto_file_ptr to a function that calls fclose(),
-// except for fclose() itself.
-class auto_file_ptr
-{
-    FILE * f;
-    FILE * operator= (auto_file_ptr &); // can't ref-count: no assignment
-    auto_file_ptr (auto_file_ptr &);
-    // implicit close (destructor, assignment): we ignore error
-    void close()  throw() { if (f) try { if (f != stdin && f != stdout && f != stderr) ::fclose (f); } catch (...) { } f = NULL; }
-    void openfailed (const std::string & path) { throw std::runtime_error ("auto_file_ptr: error opening file '" + path + "': " + strerror (errno)); }
-protected:
-    friend int fclose (auto_file_ptr&); // explicit close (note: may fail)
-    int fclose() { int rc = ::fclose (f); if (rc == 0) f = NULL; return rc; }
-public:
-    auto_file_ptr() : f (NULL) { }
-    ~auto_file_ptr() { close(); }
-    auto_file_ptr (const char * path, const char * mode) { f = fopen (path, mode); if (f == NULL) openfailed (path); }
-    auto_file_ptr (const wchar_t * wpath, const char * mode) { f = _wfopen (wpath, msra::strfun::utf16 (mode).c_str()); if (f == NULL) openfailed (msra::strfun::utf8 (wpath)); }
-    FILE * operator= (FILE * other) { close(); f = other; return f; }
-    auto_file_ptr (FILE * other) : f (other) { }
-    operator FILE * () const { return f; }
-    FILE * operator->() const { return f; }
-    void swap (auto_file_ptr & other)  throw() { std::swap (f, other.f); }
-};
-inline int fclose (auto_file_ptr & af) { return af.fclose(); }
-
-#ifdef _MSC_VER
-// auto-closing container for Win32 handles.
-// Pass close function if not CloseHandle(), e.g.
-// auto_handle h (FindFirstFile(...), FindClose);
-// ... TODO: the close function should really be a template parameter
-template<class _H> class auto_handle_t
-{
-    _H h;
-    BOOL (WINAPI_CC * close) (HANDLE);  // close function
-    auto_handle_t operator= (const auto_handle_t &);
-    auto_handle_t (const auto_handle_t &);
-public:
-    auto_handle_t (_H p_h, BOOL (WINAPI_CC * p_close) (HANDLE) = ::CloseHandle) : h (p_h), close (p_close) {}
-    ~auto_handle_t() { if (h != INVALID_HANDLE_VALUE) close (h); }
-    operator _H () const { return h; }
-};
-typedef auto_handle_t<HANDLE> auto_handle;
-#endif
-
-// like auto_ptr but calls freeFunc_p (type free_func_t) instead of delete to clean up
-// minor difference - wrapped object is T, not T *, so to wrap a 
-// T *, use auto_clean<T *>
-// TODO: can this be used for simplifying those other classes?
-template<class T,class FR = void> class auto_clean
-{
-    T it;
-    typedef FR (*free_func_t)(T); 
-    free_func_t freeFunc;                           // the function used to free the pointer
-    void free() { if (it) freeFunc(it); it = 0; }
-    auto_clean operator= (const auto_clean &);      // hide to prevent copy
-    auto_clean (const auto_clean &);                // hide to prevent copy
-public:
-    auto_clean (T it_p, free_func_t freeFunc_p) : it (it_p), freeFunc (freeFunc_p) {}
-    ~auto_clean() { free(); }
-    operator T () { return it; }
-    operator const T () const { return it; }
-    T detach () { T tmp = it; it = 0; return tmp; } // release ownership of object
-};
-
-#if 0
-// simple timer
-// auto_timer timer; run(); double seconds = timer; // now can abandon the object
-class auto_timer
-{
-    LARGE_INTEGER freq, start;
-    auto_timer (const auto_timer &); void operator= (const auto_timer &);
-public:
-    auto_timer()
-    {
-        if (!QueryPerformanceFrequency (&freq)) // count ticks per second
-            throw std::runtime_error ("auto_timer: QueryPerformanceFrequency failure");
-        QueryPerformanceCounter (&start);
-    }
-    operator double() const     // each read gives time elapsed since start, in seconds
-    {
-        LARGE_INTEGER end;
-        QueryPerformanceCounter (&end);
-        return (end.QuadPart - start.QuadPart) / (double) freq.QuadPart;
-    }
-    void show (const std::string & msg) const
-    {
-        double elapsed = *this;
-        fprintf (stderr, "%s: %.6f ms\n", msg.c_str(), elapsed * 1000.0/*to ms*/);
-    }
-};
-#endif
-
-};};
-
-namespace msra { namespace files {
-
-// ----------------------------------------------------------------------------
-// textreader -- simple reader for text files --we need this all the time!
-// Currently reads 8-bit files, but can return as wstring, in which case
-// they are interpreted as UTF-8 (without BOM).
-// Note: Not suitable for pipes or typed input due to readahead (fixable if needed).
-// ----------------------------------------------------------------------------
-
-class textreader
-{
-    msra::basetypes::auto_file_ptr f;
-    std::vector<char> buf;  // read buffer (will only grow, never shrink)
-    int ch;                 // next character (we need to read ahead by one...)
-    char getch() { char prevch = (char) ch; ch = fgetc (f); return prevch; }
-public:
-    textreader (const std::wstring & path) : f (path.c_str(), "rb") { buf.reserve (10000); ch = fgetc (f); }
-    operator bool() const { return ch != EOF; } // true if still a line to read
-    std::string getline()                       // get and consume the next line
-    {
-        if (ch == EOF) throw std::logic_error ("textreader: attempted to read beyond EOF");
-        assert (buf.empty());
-        // get all line's characters --we recognize UNIX (LF), DOS (CRLF), and Mac (CR) convention
-        while (ch != EOF && ch != '\n' && ch != '\r') buf.push_back (getch());
-        if (ch != EOF && getch() == '\r' && ch == '\n') getch();    // consume EOLN char
-        std::string line (buf.begin(), buf.end());
-        buf.clear();
-        return line;
-    }
-    std::wstring wgetline() { return msra::strfun::utf16 (getline()); }
-};
-
-};};
-
-// ----------------------------------------------------------------------------
-// functional-programming style helper macros (...do this with templates?)
-// ----------------------------------------------------------------------------
-
-#define foreach_index(_i,_dat) for (int _i = 0; _i < (int) (_dat).size(); _i++)
-#define map_array(_x,_expr,_y) { _y.resize (_x.size()); foreach_index(_i,_x) _y[_i]=_expr(_x[_i]); }
-#define reduce_array(_x,_expr,_y) { foreach_index(_i,_x) _y = (_i==0) ? _x[_i] : _expr(_y,_x[_i]); }
-//template<class _A,class _F>
-//static void fill_array(_A & a, _F v) { ::fill (a.begin(), a.end(), v); }
-
-// ----------------------------------------------------------------------------
-// frequently missing utility functions
-// ----------------------------------------------------------------------------
-
-namespace msra { namespace util {
-
-// to (slightly) simplify processing of command-line arguments.
-// command_line args (argc, argv);
-// while (args.has (1) && args[0][0] == '-') { option = args.shift(); process (option); }
-// for (const wchar_t * arg = args.shift(); arg; arg = args.shift()) { process (arg); }
-class command_line
-{
-    int num;
-    const wchar_t ** args;
-public:
-    command_line (int argc, wchar_t * argv[]) : num (argc), args ((const wchar_t **) argv) { shift(); }
-    inline int size() const { return num; }
-    inline bool has (int left) { return size() >= left; }
-    const wchar_t * shift() { if (size() == 0) return NULL; num--; return *args++; }
-    const wchar_t * operator[] (int i) const { return (i < 0 || i >= size()) ? NULL : args[i]; }
-};
- 
-// byte-reverse a variable --reverse all bytes (intended for integral types and float)
-template<typename T> static inline void bytereverse (T & v)  throw()
-{   // note: this is more efficient than it looks because sizeof (v[0]) is a constant
-    char * p = (char *) &v;
-    const size_t elemsize = sizeof (v);
-    for (int k = 0; k < elemsize / 2; k++)  // swap individual bytes
-        swap (p[k], p[elemsize-1 - k]);
-}
-
-// byte-swap an entire array
-template<class V> static inline void byteswap (V & v)  throw()
-{
-    foreach_index (i, v)
-        bytereverse (v[i]);
-}
-
-//#if 0
-// execute a block with retry
-// Block must be restartable.
-// Use this when writing small files to those unreliable Windows servers.
-// TODO: This will fail to compile under VS 2008--we need an #ifdef around this
-template<typename FUNCTION> static void attempt (int retries, const FUNCTION & body)
-{
-    for (int attempt = 1; ; attempt++)
-    {
-        try
-        {
-            body();
-            if (attempt > 1) fprintf (stderr, "attempt: success after %d retries\n", attempt);
-            break;
-        }
-        catch (const std::exception & e)
-        {
-            if (attempt >= retries)
-                throw;      // failed N times --give up and rethrow the error
-            fprintf (stderr, "attempt: %s, retrying %d-th time out of %d...\n", e.what(), attempt+1, retries);
-            ::Sleep (1000); // wait a little, then try again
-        }
-    }
-}
-//#endif
-
-};};    // namespace
-
-template<class S> static inline void ZeroStruct (S & s) { memset (&s, 0, sizeof (s)); }
-
-// ----------------------------------------------------------------------------
-// machine dependent
-// ----------------------------------------------------------------------------
-
-#define MACHINE_IS_BIG_ENDIAN (false)
-
-using namespace msra::basetypes;    // for compatibility
-
-#pragma warning (pop)
-
-#if 0   // construction site
-// ----------------------------------------------------------------------------
-// class RegisterModule
-// TODO: move this elsewhere
-// ----------------------------------------------------------------------------
-#include<functional>
-template<typename MODULETYPE>
-class RegisterModule
-{
-    static std::map<std::wstring, std::function<MODULETYPE*()>> & GetFactoryMethodsHash()
-    {
-        static std::map<std::wstring, std::function<MODULETYPE*()>> FactoryMethods; // shared object
-        return FactoryMethods;
-    }
-public:
-    RegisterModule(const std::wstring & ModuleName, std::function<MODULETYPE*()> FactoryMethod)
-    {
-        auto & FactoryMethods = GetFactoryMethodsHash();
-        FactoryMethods[ModuleName] = FactoryMethod;
-        // TODO: check for dups, using map::insert()
-    }
-    static MODULETYPE* Create(const std::wstring & ModuleName)
-    {
-        auto & FactoryMethods = GetFactoryMethodsHash();
-        auto Entry = FactoryMethods.find(ModuleName);
-        if (Entry != FactoryMethods.end())
-            return Entry->second();
-        else
-            return nullptr;
-    }
-};
-#endif
-
-#define EPSILON 1e-5
-#define ISCLOSE(a, b, threshold) (abs(a - b) < threshold)?true:false
-
-// why is this in basetypes.h?
-<<<<<<< HEAD
-// boundary flags for a frame
-// (note for refactoring:) This is currently used by
-//  - RecurrentNodes: SetMBLayout(), ComputeInputPartialSRP(), EvaluateThisNodeSRP(),    .. check SentenceBegin_or_End
-//    (plus PastValueNode and FutureValueNode base class template parameter)
-//  - SimpleEvaluator.h: FindBestPath(), FindBestPathWithVariableLength()   --doing a bad hack, pretending MBs of 1 frame
-// deprecated:
-//  - LSTMNode
-// through ComputationNode::MaskMissingColumnsToZero():
-//  - nodes where the user explicitly requested masking (NeedToMaskMissingColumnsToZero() == true)
-//  - ComputeGradientForChildren()
-//  - all training and evaluation criterion nodes   .. TODO: double-confirm it's all Training nodes; but those also have NodeDoesItsOwnCustomizedMissingColumnsMasking() == true
-// in core classes:
-//  - ComputationNetwork: GetNumSamplesWithLabel(), MaskMissingColumnsToZero()  --both are cheap in case of no flags set
-//  - Matrix.h
-//  - SGD::DecimateMinibatchWithSentences() (should be done differently)
-// and readers that generate the flags:
-//  - HTKMLFReader::GetMinibatchToTrainOrTest()
-//  - BatchLUSequenceReader::EnsureDataAvailable(), GetMinibatch(), DataEnd()
-//  - EvalReader::CopyMBLayoutTo()
-//  - BatchSequenceReader::SetSentenceBegin()
-// others:
-//  - MathPerformanceTests.cpp
-// ==> conclusion: safe to ALWAYS pass the full layout, will not be inefficient
-=======
->>>>>>> 3212a55b
-enum class MinibatchPackingFlags : char     // (note: not using unsigned char because these go into a matrix, and we use Matrix<char>, since we use it as a data holder)
-{
-    None = 0,
-    SequenceStart = 1 << 0,         // binary 0001  frame is first of an utterance
-    SequenceEnd = 1 << 1,           // binary 0010  frame is last of an utterance
-    NoFeature = 1 << 2,             // binary 0100  frame has no feature (e.g. a gap due to BPTT)
-    NoLabel = 1 << 3,               // binary 1000  frame has no label
-
-    NoInput = NoFeature | NoLabel,  // when we refactorize reader, NoInput will no longer needed
-    SequenceStartOrNoFeature = SequenceStart | NoFeature,
-    SequenceEndOrNoFeature = SequenceEnd | NoFeature,
-    SequenceStartOrEndOrNoFeature = SequenceStart | SequenceEnd | NoFeature,
-};
-
-inline MinibatchPackingFlags operator| (MinibatchPackingFlags a, MinibatchPackingFlags b)
-{
-    return static_cast<MinibatchPackingFlags>(static_cast<unsigned char>(a) | static_cast<unsigned char>(b));
-}
-
-inline MinibatchPackingFlags& operator|= (MinibatchPackingFlags& a, MinibatchPackingFlags b)
-{
-    a = a | b;
-    return a;
-}
-
-inline bool operator& (MinibatchPackingFlags a, MinibatchPackingFlags b)
-{
-    return (static_cast<unsigned char>(a) & static_cast<unsigned char>(b)) != 0;
-}
-
-template<class F>
-static inline bool comparator(const pair<int, F>& l, const pair<int, F>& r)
-{
-    return l.second > r.second;
-}
-
-//sequence training 
-// ----------------------------------------------------------------------------
-// frequently missing Win32 functions
-// ----------------------------------------------------------------------------
-
-// strerror() for Win32 error codes
-static inline std::wstring FormatWin32Error(DWORD error)
-{
-	wchar_t buf[1024] = { 0 };
-	::FormatMessageW(FORMAT_MESSAGE_FROM_SYSTEM, "", error, 0, buf, sizeof (buf) / sizeof (*buf) - 1, NULL);
-	std::wstring res(buf);
-	// eliminate newlines (and spaces) from the end
-	size_t last = res.find_last_not_of(L" \t\r\n");
-	if (last != std::string::npos) res.erase(last + 1, res.length());
-	return res;
-}
-#endif    // _BASETYPES_
+// 
+// basetypes.h - basic types that C++ lacks
+// 
+//     Copyright (c) Microsoft Corporation.  All rights reserved.
+// 
+#pragma once
+#ifndef _BASETYPES_
+#define _BASETYPES_
+
+
+#ifndef UNDER_CE    // fixed-buffer overloads not available for wince
+#ifdef _CRT_SECURE_CPP_OVERLOAD_STANDARD_NAMES  // fixed-buffer overloads for strcpy() etc.
+#undef _CRT_SECURE_CPP_OVERLOAD_STANDARD_NAMES
+#endif
+#define _CRT_SECURE_CPP_OVERLOAD_STANDARD_NAMES 1
+#endif
+
+#pragma warning (push)
+#pragma warning (disable: 4793)    // caused by varargs
+
+// disable certain parts of basetypes for wince compilation
+#ifdef UNDER_CE
+#define BASETYPES_NO_UNSAFECRTOVERLOAD // disable unsafe CRT overloads (safe functions don't exist in wince)
+#define BASETYPES_NO_STRPRINTF         // dependent functions here are not defined for wince
+#endif
+
+#ifndef OACR    // dummies when we are not compiling under Office
+#define OACR_WARNING_SUPPRESS(x, y)
+#define OACR_WARNING_DISABLE(x, y)
+#define OACR_WARNING_PUSH
+#define OACR_WARNING_POP
+#endif
+#ifndef OACR_ASSUME    // this seems to be a different one
+#define OACR_ASSUME(x)
+#endif
+
+// following oacr warnings are not level1 or level2-security
+// in currect stage we want to ignore those warnings
+// if necessay this can be fixed at later stage
+
+// not a bug
+OACR_WARNING_DISABLE(EXC_NOT_CAUGHT_BY_REFERENCE, "Not indicating a bug or security threat.");
+OACR_WARNING_DISABLE(LOCALDECLHIDESLOCAL, "Not indicating a bug or security threat.");
+
+// not reviewed
+OACR_WARNING_DISABLE(MISSING_OVERRIDE, "Not level1 or level2_security.");
+OACR_WARNING_DISABLE(EMPTY_DTOR, "Not level1 or level2_security.");
+OACR_WARNING_DISABLE(DEREF_NULL_PTR, "Not level1 or level2_security.");
+OACR_WARNING_DISABLE(INVALID_PARAM_VALUE_1, "Not level1 or level2_security.");
+OACR_WARNING_DISABLE(VIRTUAL_CALL_IN_CTOR, "Not level1 or level2_security.");
+OACR_WARNING_DISABLE(POTENTIAL_ARGUMENT_TYPE_MISMATCH, "Not level1 or level2_security.");
+
+// determine WIN32 api calling convention
+// it seems this is normally stdcall?? but when compiling as /clr:pure or /clr:Safe
+// this is not supported, so in this case, we need to use the 'default' calling convention
+// TODO: can we reuse the #define of WINAPI??
+#ifdef _M_CEE_SAFE 
+#define WINAPI_CC __clrcall
+#elif _M_CEE
+#define WINAPI_CC __clrcall
+#else
+#define WINAPI_CC __stdcall
+#endif
+
+// fix some warnings in STL
+#if !defined(_DEBUG) || defined(_CHECKED) || defined(_MANAGED)
+#pragma warning(disable : 4702) // unreachable code
+#endif
+
+#include "Platform.h"
+#include <stdio.h>
+#include <stdlib.h>
+#include <string.h>     // include here because we redefine some names later
+#include <errno.h>
+#include <string>
+#include <vector>
+#include <math.h>        // for HUGE_VAL // potential double isnan definition
+#include <assert.h>
+#include <stdarg.h>
+#include <map>
+#include <stdexcept>
+#include <locale>       // std::wstring_convert
+#include <string>
+#include <algorithm>    // for transform()
+#include <unordered_map>
+#ifdef _MSC_VER
+#include <codecvt>      // std::codecvt_utf8
+#endif
+#ifdef _WIN32
+#include <windows.h>    // for CRITICAL_SECTION and Unicode conversion functions   --TODO: is there a portable alternative?
+#endif
+#if __unix__
+#include <strings.h>
+#include <chrono>
+#include <thread>
+#include <unistd.h>
+#include <sys/stat.h>
+#include <dlfcn.h>
+typedef unsigned char byte;
+#endif
+
+using namespace std;
+
+// CRT error handling seems to not be included in wince headers
+// so we define our own imports
+#ifdef UNDER_CE
+
+// TODO: is this true - is GetLastError == errno?? - also this adds a dependency on windows.h
+#define errno GetLastError() 
+
+// strerror(x) - x here is normally errno - TODO: make this return errno as a string
+#define strerror(x) "strerror error but can't report error number sorry!"
+#endif
+
+// disable warnings for which fixing would make code less readable
+#pragma warning(disable : 4290) //  throw() declaration ignored
+#pragma warning(disable : 4244) // conversion from typeA to typeB, possible loss of data
+
+// ----------------------------------------------------------------------------
+// (w)cstring -- helper class like std::string but with auto-cast to char*
+// ----------------------------------------------------------------------------
+
+namespace msra { namespace strfun {
+    // a class that can return a std::string with auto-convert into a const char*
+    template<typename C> struct basic_cstring : public std::basic_string<C>
+    {
+        template<typename S> basic_cstring (S p) : std::basic_string<C> (p) { }
+        operator const C * () const { return this->c_str(); }
+    };
+    typedef basic_cstring<char> cstring;
+    typedef basic_cstring<wchar_t> wcstring;
+}}
+
+
+// ----------------------------------------------------------------------------
+// some mappings for non-Windows builds
+// ----------------------------------------------------------------------------
+
+#ifndef _MSC_VER    // add some functions that are VS-only
+// --- basic file functions
+// convert a wchar_t path to what gets passed to CRT functions that take narrow characters
+// This is needed for the Linux CRT which does not accept wide-char strings for pathnames anywhere.
+// Always use this function for mapping the paths.
+static inline msra::strfun::cstring charpath (const std::wstring & p)
+{
+#ifdef _WIN32
+    return std::wstring_convert<std::codecvt_utf8_utf16<wchar_t>>().to_bytes(p);
+#else   // old version, delete once we know it works
+    size_t len = p.length();
+    std::vector<char> buf(2 * len + 1, 0); // max: 1 wchar => 2 mb chars
+    ::wcstombs(buf.data(), p.c_str(), 2 * len + 1);
+    return msra::strfun::cstring (&buf[0]);
+#endif
+}
+static inline FILE* _wfopen (const wchar_t * path, const wchar_t * mode) { return fopen(charpath(path), charpath(mode)); }
+static inline int _wunlink (const wchar_t * p) { return unlink (charpath (p)); }
+static inline int _wmkdir (const wchar_t * p) { return mkdir (charpath (p), 0777/*correct?*/); }
+// --- basic string functions
+static inline wchar_t* wcstok_s (wchar_t* s, const wchar_t* delim, wchar_t** ptr) { return ::wcstok(s, delim, ptr); }
+static inline int _stricmp  (const char * a, const char * b)                 { return ::strcasecmp (a, b); }
+static inline int _strnicmp (const char * a, const char * b, size_t n)       { return ::strncasecmp (a, b, n); }
+static inline int _wcsicmp  (const wchar_t * a, const wchar_t * b)           { return ::wcscasecmp (a, b); }
+static inline int _wcsnicmp (const wchar_t * a, const wchar_t * b, size_t n) { return ::wcsncasecmp (a, b, n); }
+static inline int64_t  _strtoi64  (const char * s, char ** ep, int r) { return strtoll (s, ep, r); }    // TODO: check if correct
+static inline uint64_t _strtoui64 (const char * s, char ** ep, int r) { return strtoull (s, ep, r); }   // TODO: correct for size_t?
+// -- other
+//static inline void memcpy_s(void * dst, size_t dstsize, const void * src, size_t maxcount) { assert (maxcount <= dstsize); memcpy (dst, src, maxcount); }
+static inline void Sleep (size_t ms) { std::this_thread::sleep_for (std::chrono::milliseconds (ms)); }
+#define _countof(_Array) (sizeof(_Array) / sizeof(_Array[0]))
+#endif
+
+// ----------------------------------------------------------------------------
+// basic macros   --TODO: do we need those? delete what we dont' need
+// ----------------------------------------------------------------------------
+
+//#define SAFE_DELETE(p)  { if(p) { delete (p); (p)=NULL; } }
+//#define SAFE_RELEASE(p) { if(p) { (p)->Release(); (p)=NULL; } }     // nasty! use CComPtr<>
+#ifndef ASSERT
+#define ASSERT assert
+#endif
+
+#define UNUSED(x) (void)(x)
+
+// ----------------------------------------------------------------------------
+// basic data types
+// ----------------------------------------------------------------------------
+
+namespace msra { namespace basetypes {
+
+	//sequence training
+	class auto_timer
+	{
+		LARGE_INTEGER freq, start;
+		auto_timer(const auto_timer &); void operator= (const auto_timer &);
+	public:
+		auto_timer()
+		{
+			if (!QueryPerformanceFrequency(&freq)) // count ticks per second
+				throw std::runtime_error("auto_timer: QueryPerformanceFrequency failure");
+			QueryPerformanceCounter(&start);
+		}
+		operator double() const     // each read gives time elapsed since start, in seconds
+		{
+			LARGE_INTEGER end;
+			QueryPerformanceCounter(&end);
+			return (end.QuadPart - start.QuadPart) / (double)freq.QuadPart;
+		}
+		void show(const std::string & msg) const
+		{
+			double elapsed = *this;
+			fprintf(stderr, "%s: %.6f ms\n", msg.c_str(), elapsed * 1000.0);
+		}
+	};
+
+// class ARRAY -- std::vector with array-bounds checking
+// VS 2008 and above do this, so there is no longer a need for this.
+
+#pragma warning(push)
+#pragma warning(disable : 4555) // expression has no affect, used so retail won't be empty
+
+template<class _ElemType>
+class ARRAY : public std::vector<_ElemType>
+{
+#if defined (_DEBUG) || defined (_CHECKED)    // debug version with range checking
+    static void throwOutOfBounds()
+    {   // (moved to separate function hoping to keep inlined code smaller
+        OACR_WARNING_PUSH;
+        OACR_WARNING_DISABLE(IGNOREDBYCOMMA, "Reviewd OK. Special trick below to show a message when assertion fails"
+            "[rogeryu 2006/03/24]");
+        OACR_WARNING_DISABLE(BOGUS_EXPRESSION_LIST, "This is intentional. [rogeryu 2006/03/24]");
+        //ASSERT ("ARRAY::operator[] out of bounds", false);
+        OACR_WARNING_POP;
+    }
+#endif
+
+public:
+
+    ARRAY() : std::vector<_ElemType> () { }
+    ARRAY (int size) : std::vector<_ElemType> (size) { }
+
+#if defined (_DEBUG) || defined (_CHECKED)    // debug version with range checking
+    // ------------------------------------------------------------------------
+    // operator[]: with array-bounds checking
+    // ------------------------------------------------------------------------
+
+    inline _ElemType & operator[] (int index)            // writing
+    {
+        if (index < 0 || index >= size()) throwOutOfBounds();
+        return (*(std::vector<_ElemType>*) this)[index];
+    }
+
+    // ------------------------------------------------------------------------
+
+    inline const _ElemType & operator[] (int index) const    // reading
+    {
+        if (index < 0 || index >= size()) throwOutOfBounds();
+        return (*(std::vector<_ElemType>*) this)[index];
+    }
+#endif
+
+    // ------------------------------------------------------------------------
+    // size(): same as base class, but returning an 'int' instead of 'size_t'
+    // to allow for better readable code
+    // ------------------------------------------------------------------------
+
+    inline int size() const
+    {
+        size_t siz = ((std::vector<_ElemType>*) this)->size();
+        return (int) siz;
+    }
+};
+// overload swap(), otherwise we'd fallback to 3-way assignment & possibly throw
+template<class _T> inline void swap (ARRAY<_T> & L, ARRAY<_T> & R)  throw()
+{ swap ((std::vector<_T> &) L, (std::vector<_T> &) R); }
+
+// class fixed_vector - non-resizable vector
+
+template<class _T> class fixed_vector
+{
+    _T * p;                 // pointer array
+    size_t n;               // number of elements
+    void check (int index) const 
+    { 
+        ASSERT (index >= 0 && (size_t) index < n);
+#ifdef NDEBUG
+        UNUSED(index);
+#endif
+    }
+    void check (size_t index) const { ASSERT (index < n); }
+    // ... TODO: when I make this public, LinearTransform.h acts totally up but I cannot see where it comes from.
+    //fixed_vector (const fixed_vector & other) : n (0), p (NULL) { *this = other; }
+public:
+    fixed_vector() : n (0), p (NULL) { }
+    void resize (int size) { clear(); if (size > 0) { p = new _T[size]; n = size; } }
+    void resize (size_t size) { clear(); if (size > 0) { p = new _T[size]; n = size; } }
+    fixed_vector (int size) : n (size), p (size > 0 ? new _T[size] : NULL) { }
+    fixed_vector (size_t size) : n ((int) size), p (size > 0 ? new _T[size] : NULL) { }
+    ~fixed_vector() { delete[] p; }
+    inline int size() const { return (int) n; }
+    inline int capacity() const { return (int) n; }
+    inline bool empty() const { return n == 0; }
+    void clear() { delete[] p; p = NULL; n = 0; }
+    _T *       begin()       { return p; }
+    const _T * begin() const { return p; }
+    _T * end()   { return p + n; } // note: n == 0 so result is NULL
+    inline       _T & operator[] (int index)          { check (index); return p[index]; }  // writing
+    inline const _T & operator[] (int index) const    { check (index); return p[index]; }  // reading
+    inline       _T & operator[] (size_t index)       { check (index); return p[index]; }  // writing
+    inline const _T & operator[] (size_t index) const { check (index); return p[index]; }  // reading
+    inline int indexof (const _T & elem) const { ASSERT (&elem >= p && &elem < p + n); return &elem - p; }
+    inline void swap (fixed_vector & other)  throw() { std::swap (other.p, p); std::swap (other.n, n); }
+    template<class VECTOR> fixed_vector & operator= (const VECTOR & other)
+    {
+        int other_n = (int) other.size();
+        fixed_vector tmp (other_n);
+        for (int k = 0; k < other_n; k++) tmp[k] = other[k];
+        swap (tmp);
+        return *this;
+    }
+    fixed_vector & operator= (const fixed_vector & other)
+    {
+        int other_n = (int) other.size();
+        fixed_vector tmp (other_n);
+        for (int k = 0; k < other_n; k++) tmp[k] = other[k];
+        swap (tmp);
+        return *this;
+    }
+    template<class VECTOR> fixed_vector (const VECTOR & other) : n (0), p (NULL) { *this = other; }
+};
+template<class _T> inline void swap (fixed_vector<_T> & L, fixed_vector<_T> & R)  throw() { L.swap (R); }
+
+#pragma warning(pop)    // pop off waring: expression has no effect
+
+// class matrix - simple fixed-size 2-dimensional array, access elements as m(i,j)
+// stored as concatenation of rows
+
+//template<class T> class matrix : fixed_vector<T>
+//{
+//    size_t numcols;
+//    size_t locate (size_t i, size_t j) const { ASSERT (i < rows() && j < cols()); return i * cols() + j; }
+//public:
+//    typedef T elemtype;
+//    matrix() : numcols (0) {}
+//    matrix (size_t n, size_t m) { resize (n, m); }
+//    void resize (size_t n, size_t m) { numcols = m; fixed_vector::resize (n * m); }
+//    size_t cols() const { return numcols; }
+//    size_t rows() const { return empty() ? 0 : size() / cols(); }
+//    size_t size() const { return fixed_vector::size(); }    // use this for reading and writing... not nice!
+//    bool empty() const { return fixed_vector::empty(); }
+//    T &       operator() (size_t i, size_t j)       { return (*this)[locate(i,j)]; }
+//    const T & operator() (size_t i, size_t j) const { return (*this)[locate(i,j)]; }
+//    void swap (matrix & other)  throw() { std::swap (numcols, other.numcols); fixed_vector::swap (other); }
+//};
+//template<class _T> inline void swap (matrix<_T> & L, matrix<_T> & R)  throw() { L.swap (R); }
+
+// TODO: get rid of these
+typedef std::string STRING;
+typedef std::wstring WSTRING;
+
+// derive from this for noncopyable classes (will get you private unimplemented copy constructors)
+// ... TODO: change all of basetypes classes/structs to use this
+class noncopyable
+{
+    noncopyable & operator= (const noncopyable &);
+    noncopyable (const noncopyable &);
+public:
+    noncopyable(){}
+};
+
+// class CCritSec and CAutoLock -- simple critical section handling
+#ifndef    _WIN32          // TODO: Currently only working under Windows; BROKEN otherwise, to be fixed
+typedef int CRITICAL_SECTION;
+static inline void InitializeCriticalSection(CRITICAL_SECTION *) {}
+static inline void DeleteCriticalSection(CRITICAL_SECTION *) {}
+static inline void EnterCriticalSection(CRITICAL_SECTION *) {}
+static inline void LeaveCriticalSection(CRITICAL_SECTION *) {}
+#endif
+class CCritSec
+{
+    CCritSec (const CCritSec &); CCritSec & operator= (const CCritSec &);
+    CRITICAL_SECTION m_CritSec;
+public:
+    CCritSec() { InitializeCriticalSection(&m_CritSec); };
+    ~CCritSec() { DeleteCriticalSection(&m_CritSec); };
+    void Lock() { EnterCriticalSection(&m_CritSec); };
+    void Unlock() { LeaveCriticalSection(&m_CritSec); };
+};
+
+
+// locks a critical section, and unlocks it automatically
+// when the lock goes out of scope
+class CAutoLock
+{
+    CAutoLock(const CAutoLock &refAutoLock); CAutoLock &operator=(const CAutoLock &refAutoLock);
+    CCritSec & m_rLock;
+public:
+    CAutoLock(CCritSec & rLock) : m_rLock (rLock) { m_rLock.Lock(); };
+    ~CAutoLock() { m_rLock.Unlock(); };
+};
+
+#if 0
+// an efficient way to write COM code
+// usage examples:
+//  COM_function() || throw_hr ("message");
+//  while ((s->Read (p, n, &m) || throw_hr ("Read failure")) == S_OK) { ... }
+// is that cool or what?
+struct bad_hr : public std::runtime_error
+{
+    HRESULT hr;
+    bad_hr (HRESULT p_hr, const char * msg) : hr (p_hr), std::runtime_error (msg) { }
+    // (only for use in || expression  --deprecated:)
+    bad_hr() : std::runtime_error(NULL) { }
+    bad_hr(const char * msg) : std::runtime_error(msg) { }
+};
+struct throw_hr
+{
+    const char * msg;
+    inline throw_hr (const char * msg = NULL) : msg (msg) {}
+};
+inline static HRESULT operator|| (HRESULT hr, const throw_hr & e)
+{
+    if (SUCCEEDED (hr)) return hr;
+    throw bad_hr (hr, e.msg);
+}
+// (old deprecated version kept for compat:)
+inline static bool operator|| (HRESULT hr, const bad_hr & e) { if (SUCCEEDED (hr)) return true; throw bad_hr (hr, e.what()); }
+
+// back-mapping of exceptions to HRESULT codes
+// usage pattern: HRESULT COM_function (...) { try { exception-based function body } catch_hr_return; }
+#define catch_hr_return    \
+        catch (const bad_alloc &) { return E_OUTOFMEMORY; }         \
+        catch (const bad_hr & e) { return e.hr; }                   \
+        catch (const invalid_argument &) { return E_INVALIDARG; }   \
+        catch (const runtime_error &) { return E_FAIL; }            \
+        catch (const logic_error &) { return E_UNEXPECTED; }        \
+        catch (const exception &) { return E_FAIL; }                \
+        return S_OK;
+
+// CoInitializeEx() wrapper to ensure CoUnintialize()
+//struct auto_co_initialize : noncopyable
+//{
+//    auto_co_initialize() { ::CoInitializeEx (NULL, COINIT_MULTITHREADED) || bad_hr ("auto_co_initialize: CoInitializeEx failure"); }
+//    ~auto_co_initialize() { ::CoUninitialize(); }
+//};
+
+// auto pointer for ::CoTaskMemFree
+template<class T> class auto_co_ptr : noncopyable
+{
+    T * p;
+public:
+    auto_co_ptr() : p (NULL) { }
+    auto_co_ptr (T * p) : p (p) { }
+//    ~auto_co_ptr() { ::CoTaskMemFree (p); }
+    operator T * () const { return p; }
+    T * operator->() const { return p; }
+    T** operator& () { assert (p == NULL); return &p; }    // must be empty when taking address
+};
+
+// represents a thread-local-storage variable
+// Note: __declspec(thread) is broken on pre-Vista for PastValue loaded DLLs
+// [http://www.nynaeve.net/?p=187]
+// so instead, we need to wrap up the Win32 TLS functions ourselves.
+// Note: tls instances must be allocated as static to work correctly, e.g.:
+//   static tls myVal();
+//   myVal = (void *) 25;
+//   printf ("value is %d",(void *) myVal);
+
+class tls
+{
+private:
+    int tlsSlot;
+public:
+
+#ifdef UNDER_CE
+    // this is from standard windows headers - seems to be missing in WINCE
+    #define TLS_OUT_OF_INDEXES ((DWORD)0xFFFFFFFF)
+#endif
+    tls() { tlsSlot = TlsAlloc(); if (tlsSlot == TLS_OUT_OF_INDEXES) throw std::runtime_error("tls: TlsAlloc failed, out of tls slots"); }
+    operator void * () { return TlsGetValue (tlsSlot); }
+    void *operator = (void *val) { if (!TlsSetValue (tlsSlot,val)) throw std::runtime_error ("tls: TlsSetValue failed"); return val; }
+};
+#endif
+
+};};    // namespace
+
+#if 0 //ndef BASETYPES_NO_UNSAFECRTOVERLOAD // if on, no unsafe CRT overload functions
+
+// ----------------------------------------------------------------------------
+// overloads for "unsafe" CRT functions used in our code base
+// ----------------------------------------------------------------------------
+
+// strlen/wcslen overloads for fixed-buffer size
+
+// Note: Careful while fixing bug related to these templates.
+// In all attempted experiments, in seems all 6 definitions are required 
+// below to get the correct behaviour.  Be very very careful 
+// not to delete something without testing that case 5&6 have "size" deduced.
+// 1. char *
+// 2. char * const
+// 3. const char *
+// 4. const char * const
+// 5. char (&) [size]
+// 6. const char (&) [size]
+// the following includes all headers that use strlen() and fail because of the mapping below
+// to find those, change #define strlen strlen_ to something invalid e.g. strlen::strlen_
+#if _MSC_VER >= 1600    // VS 2010  --TODO: fix this by correct include order instead
+#include <intrin.h>     // defines strlen() as an intrinsic in VS 2010
+#include <typeinfo>     // uses strlen()
+#include <xlocale>      // uses strlen()
+#endif
+#define strlen strlen_
+#ifndef    LINUX
+template<typename _T> inline __declspec(deprecated("Dummy general template, cannot be used directly")) 
+#else
+template<typename _T> inline 
+#endif    // LINUX
+size_t strlen_(_T &s) { return strnlen_s(static_cast<const char *>(s), SIZE_MAX); } // never be called but needed to keep compiler happy
+template<typename _T> inline size_t strlen_(const _T &s)     { return strnlen_s(static_cast<const char *>(s), SIZE_MAX); }
+template<> inline size_t strlen_(char * &s)                  { return strnlen_s(s, SIZE_MAX); }
+template<> inline size_t strlen_(const char * &s)            { return strnlen_s(s, SIZE_MAX); }
+template<size_t n> inline size_t strlen_(const char (&s)[n]) { return (strnlen_s(s, n)); }
+template<size_t n> inline size_t strlen_(char (&s)[n])       { return (strnlen_s(s, n)); }
+#define wcslen wcslen_
+template<typename _T> inline __declspec(deprecated("Dummy general template, cannot be used directly")) 
+size_t wcslen_(_T &s) { return wcsnlen_s(static_cast<const wchar_t *>(s), SIZE_MAX); } // never be called but needed to keep compiler happy
+template<typename _T> inline size_t __cdecl wcslen_(const _T &s)        { return wcsnlen_s(static_cast<const wchar_t *>(s), SIZE_MAX); }
+template<> inline size_t wcslen_(wchar_t * &s)                  { return wcsnlen_s(s, SIZE_MAX); }
+template<> inline size_t wcslen_(const wchar_t * &s)            { return wcsnlen_s(s, SIZE_MAX); }
+template<size_t n> inline size_t wcslen_(const wchar_t (&s)[n]) { return (wcsnlen_s(s, n)); }
+template<size_t n> inline size_t wcslen_(wchar_t (&s)[n])       { return (wcsnlen_s(s, n)); }
+
+// xscanf wrappers -- one overload for each actual use case in our code base
+static inline int sscanf  (const char * buf, const char * format, int * i1)                     { return sscanf_s (buf, format, i1); }
+static inline int sscanf  (const char * buf, const char * format, int * i1, int * i2)           { return sscanf_s (buf, format, i1, i2); }
+static inline int sscanf  (const char * buf, const char * format, int * i1, int * i2, int * i3) { return sscanf_s (buf, format, i1, i2, i3); }
+static inline int sscanf  (const char * buf, const char * format, double * f1)                  { return sscanf_s (buf, format, f1); }
+static inline int swscanf (const wchar_t * buf, const wchar_t * format, int * i1)               { return swscanf_s (buf, format, i1); }
+static inline int fscanf  (FILE * file, const char * format, float * f1)                        { return fscanf_s (file, format, f1); }
+
+// ...TODO: should we pass 'count' instead of SIZE_MAX? (need to review use cases)
+#define _vsnprintf _vsnprintf_
+static inline int _vsnprintf_(char *buffer, size_t count, const char *format, va_list argptr)
+{ return _vsnprintf_s (buffer, SIZE_MAX, count, format, argptr); }
+#define _vsnwprintf _vsnwprintf_
+static inline int _vsnwprintf_(wchar_t *buffer, size_t count, const wchar_t *format, va_list argptr)
+{ return _vsnwprintf_s (buffer, SIZE_MAX, count, format, argptr); }
+
+// wcsfcpy -- same as standard wcsncpy, use padded fixed-size buffer really needed
+static inline void wcsfcpy (wchar_t * dest, const wchar_t * source, size_t count)
+{
+    while (count && (*dest++ = *source++) != 0) count--;    // copy
+    if (count) while (--count) *dest++ = 0;                 // pad with zeroes
+}
+
+// cacpy -- fixed-size character array (same as original strncpy (dst, src, sizeof (dst)))
+// NOTE: THIS FUNCTION HAS NEVER BEEN TESTED. REMOVE THIS COMMENT ONCE IT HAS.
+template<class T, size_t n> static inline void cacpy (T (&dst)[n], const T * src)
+{ for (int i = 0; i < n; i++) { dst[i] = *src; if (*src) src++; } }
+// { return strncpy (dst, src, n); }   // using original C std lib function
+
+// mappings for "unsafe" functions that are not really unsafe
+#define strtok strtok_      // map to "safe" function (adds no value)
+static inline /*const*/ char * strtok_(char * s, const char * delim)
+{
+    static msra::basetypes::tls tls_context; // see note for tls class def
+    char *context = (char *) (void *) tls_context;
+    char *ret = strtok_s (s, delim, &context);
+    tls_context = context;
+    return ret;
+}
+
+#define wcstok wcstok_      // map to "safe" function (adds no value)
+static inline /*const*/ wchar_t * wcstok_(wchar_t * s, const wchar_t * delim) 
+{ 
+    static msra::basetypes::tls tls_context; // see note for tls class def
+    wchar_t *context = (wchar_t *) (void *) tls_context;
+    wchar_t *ret = wcstok_s (s, delim, &context);
+    tls_context = context;
+    return ret;
+}
+
+#define fopen fopen_        // map to _fsopen() (adds no value)
+static inline FILE * fopen_(const char * p, const char * m) { return _fsopen (p, m, _SH_DENYWR); }
+#define _wfopen _wfopen_    // map to _wfsopen() (adds no value)
+static inline FILE * _wfopen_(const wchar_t * p, const wchar_t * m) { return _wfsopen (p, m, _SH_DENYWR); }
+
+#define strerror(e) strerror_((e))      // map to "safe" function (adds no value)
+static inline const char *strerror_(int e)
+{   // keep a cache so we can return a pointer (to mimic the old interface)
+    static msra::basetypes::CCritSec cs; static std::map<int,std::string> msgs;
+    msra::basetypes::CAutoLock lock (cs);
+    if (msgs.find(e) == msgs.end()) { char msg[1024]; strerror_s (msg, e); msgs[e] = msg; }
+    return msgs[e].c_str();
+}
+#endif
+
+// ----------------------------------------------------------------------------
+// frequently missing string functions
+// ----------------------------------------------------------------------------
+
+namespace msra { namespace strfun {
+
+#ifndef BASETYPES_NO_STRPRINTF
+
+/*
+#ifdef __UNIX__
+static FILE *dummyf = fopen("tmp", "wb");
+#endif
+*/
+// [w]strprintf() -- like sprintf() but resulting in a C++ string
+template<class _T> struct _strprintf : public std::basic_string<_T>
+{   // works for both wchar_t* and char*
+    _strprintf (const _T * format, ...)
+    {
+        va_list args; 
+		va_start (args, format);  // varargs stuff
+        size_t n = _cprintf (format, args);     // num chars excl. '\0'
+		va_end(args);
+		va_start(args, format);
+        const int FIXBUF_SIZE = 128;            // incl. '\0'
+        if (n < FIXBUF_SIZE)
+        {
+            _T fixbuf[FIXBUF_SIZE];
+            this->assign (_sprintf (&fixbuf[0], sizeof (fixbuf)/sizeof (*fixbuf), format, args), n);
+        }
+        else    // too long: use dynamically allocated variable-size buffer
+        {
+            std::vector<_T> varbuf (n + 1);     // incl. '\0'
+            this->assign (_sprintf (&varbuf[0], varbuf.size(), format, args), n);
+        }
+    }
+private:
+    // helpers
+    inline size_t _cprintf (const wchar_t * format, va_list args) 
+	{ 
+#ifdef __WINDOWS__
+		return vswprintf (nullptr, 0, format, args);
+#elif defined(__UNIX__)
+		FILE *dummyf = fopen("/dev/null", "w");
+		if (dummyf == NULL)
+			perror("The following error occurred in basetypes.h:cprintf");
+		int n = vfwprintf (dummyf, format, args);
+		if (n < 0)
+			perror("The following error occurred in basetypes.h:cprintf");
+		fclose(dummyf);
+		return n;
+#endif
+	}
+    inline size_t _cprintf (const  char   * format, va_list args) 
+	{ 
+#ifdef __WINDOWS__
+		return vsprintf (nullptr, format, args);
+#elif defined(__UNIX__)
+		FILE *dummyf = fopen("/dev/null", "wb");
+		if (dummyf == NULL)
+			perror("The following error occurred in basetypes.h:cprintf");
+		int n = vfprintf (dummyf, format, args);
+		if (n < 0)
+			perror("The following error occurred in basetypes.h:cprintf");
+		fclose(dummyf);
+		return n;
+#endif
+	}
+    inline const wchar_t * _sprintf (wchar_t * buf, size_t bufsiz,  const wchar_t * format, va_list args) { vswprintf (buf, bufsiz, format, args); return buf; }
+    inline const  char   * _sprintf ( char   * buf, size_t /*bufsiz*/, const char * format, va_list args) { vsprintf  (buf, format, args); return buf; }
+};
+typedef strfun::_strprintf<char>    strprintf;  // char version
+typedef strfun::_strprintf<wchar_t> wstrprintf; // wchar_t version
+
+#endif
+
+// string-encoding conversion functions
+// Note: generally, 8-bit strings in this codebase are UTF-8.
+// One exception are functions that take 8-bit pathnames. Those will be interpreted by the OS as MBS. Best use wstring pathnames for all file accesses.
+
+#pragma warning(push)
+#pragma warning(disable : 4996) // Reviewed by Yusheng Li, March 14, 2006. depr. fn (wcstombs, mbstowcs)
+static inline std::string wcstombs(const std::wstring & p)  // output: MBCS
+{
+    size_t len = p.length();
+    msra::basetypes::fixed_vector<char> buf(2 * len + 1); // max: 1 wchar => 2 mb chars
+    std::fill(buf.begin(), buf.end(), 0);
+    ::wcstombs(&buf[0], p.c_str(), 2 * len + 1);
+    return std::string(&buf[0]);
+}
+static inline std::wstring mbstowcs(const std::string & p)  // input: MBCS
+{
+    size_t len = p.length();
+    msra::basetypes::fixed_vector<wchar_t> buf(len + 1); // max: >1 mb chars => 1 wchar
+    std::fill(buf.begin(), buf.end(), (wchar_t)0);
+    OACR_WARNING_SUPPRESS(UNSAFE_STRING_FUNCTION, "Reviewed OK. size checked. [rogeryu 2006/03/21]");
+    ::mbstowcs(&buf[0], p.c_str(), len + 1);
+    return std::wstring(&buf[0]);
+}
+#pragma warning(pop)
+
+#ifdef _WIN32
+static inline  cstring  utf8 (const std::wstring & p) { return std::wstring_convert<std::codecvt_utf8_utf16<wchar_t>>().to_bytes(p); }     // utf-16 to -8
+static inline wcstring utf16 (const  std::string & p) { return std::wstring_convert<std::codecvt_utf8_utf16<wchar_t>>().from_bytes(p); } // utf-8 to -16
+#else   // BUGBUG: we cannot compile the above on Cygwin GCC, so for now fake it using the mbs functions, which will only work for 7-bit ASCII strings
+static inline std::string utf8 (const std::wstring & p) { return msra::strfun::wcstombs (p.c_str()); }   // output: UTF-8... not really
+static inline std::wstring utf16 (const std::string & p) { return msra::strfun::mbstowcs(p.c_str()); }   // input: UTF-8... not really
+#endif
+static inline  cstring  utf8 (const  std::string & p) { return p; }     // no conversion (useful in templated functions)
+static inline wcstring utf16 (const std::wstring & p) { return p; }
+
+// convert a string to lowercase  --TODO: currently only correct for 7-bit ASCII
+template<typename CHAR>
+static inline void tolower_ascii (std::basic_string<CHAR> & s) { std::transform(s.begin(), s.end(), s.begin(), [] (CHAR c) { return (c >= 0 && c < 128) ? ::tolower(c) : c; }); }
+
+// split and join -- tokenize a string like strtok() would, join() strings together
+template<class _T> static inline std::vector<std::basic_string<_T>> split (const std::basic_string<_T> & s, const _T * delim)
+{
+    std::vector<std::basic_string<_T>> res;
+    for (size_t st = s.find_first_not_of (delim); st != std::basic_string<_T>::npos; )
+    {
+        size_t en = s.find_first_of (delim, st +1);
+        if (en == std::basic_string<_T>::npos) en = s.length();
+        res.push_back (s.substr (st, en-st));
+        st = s.find_first_not_of (delim, en +1);    // may exceed
+    }
+    return res;
+}
+
+template<class _T> static inline std::basic_string<_T> join (const std::vector<std::basic_string<_T>> & a, const _T * delim)
+{
+    std::basic_string<_T> res;
+    for (int i = 0; i < (int) a.size(); i++)
+    {
+        if (i > 0) res.append (delim);
+        res.append (a[i]);
+    }
+    return res;
+}
+
+// parsing strings to numbers
+static inline int toint (const wchar_t * s)
+{
+    return (int)wcstol(s, 0, 10);
+    //return _wtoi (s);   // ... TODO: test this
+}
+static inline int toint (const char * s)
+{
+    return atoi (s);    // ... TODO: check it
+}
+static inline int toint (const std::wstring & s) { return toint (s.c_str()); }
+
+static inline double todouble (const char * s)
+{
+    char * ep;          // will be set to point to first character that failed parsing
+    double value = strtod (s, &ep);
+    if (*s == 0 || *ep != 0)
+        throw std::runtime_error ("todouble: invalid input string");
+    return value;
+}
+
+// TODO: merge this with todouble(const char*) above
+static inline double todouble (const std::string & s)
+{
+    s.size();       // just used to remove the unreferenced warning
+    
+    double value = 0.0;
+
+    // stod supposedly exists in VS2010, but some folks have compilation errors
+    // If this causes errors again, change the #if into the respective one for VS 2010.
+#if _MSC_VER > 1400 // VS 2010+
+    size_t * idx = 0;
+    value = std::stod (s, idx);
+    if (idx) throw std::runtime_error ("todouble: invalid input string");
+#else
+    char *ep = 0;   // will be updated by strtod to point to first character that failed parsing
+    value = strtod (s.c_str(), &ep);
+
+    // strtod documentation says ep points to first unconverted character OR 
+    // return value will be +/- HUGE_VAL for overflow/underflow
+    if (ep != s.c_str() + s.length() || value == HUGE_VAL || value == -HUGE_VAL)
+        throw std::runtime_error ("todouble: invalid input string");
+#endif
+    
+    return value;
+}
+
+static inline double todouble (const std::wstring & s)
+{
+    wchar_t * endptr;
+    double value = wcstod (s.c_str(), &endptr);
+    if (*endptr) throw std::runtime_error ("todouble: invalid input string");
+    return value;
+}
+
+// ----------------------------------------------------------------------------
+// tokenizer -- utility for white-space tokenizing strings in a character buffer
+// This simple class just breaks a string, but does not own the string buffer.
+// ----------------------------------------------------------------------------
+
+class tokenizer : public std::vector<char*>
+{
+    const char * delim;
+public:
+    tokenizer (const char * delim, size_t cap) : delim (delim) { reserve (cap); }
+    // Usage: tokenizer tokens (delim, capacity); tokens = buf; tokens.size(), tokens[i]
+    void operator= (char * buf)
+    {
+        resize (0);
+
+        // strtok_s not available on all platforms - so backoff to strtok on those
+#if __STDC_WANT_SECURE_LIB__
+        char * context; // for strtok_s()
+        for (char * p = strtok_s (buf, delim, &context); p; p = strtok_s (NULL, delim, &context))
+            push_back (p);
+#else
+        for (char * p = strtok (buf, delim); p; p = strtok (NULL, delim))
+            push_back (p);
+#endif   
+    }
+};
+
+};};    // namespace
+
+// ----------------------------------------------------------------------------
+// wrappers for some basic types (files, handles, timer)
+// ----------------------------------------------------------------------------
+
+namespace msra { namespace basetypes {
+
+// FILE* with auto-close; use auto_file_ptr instead of FILE*.
+// Warning: do not pass an auto_file_ptr to a function that calls fclose(),
+// except for fclose() itself.
+class auto_file_ptr
+{
+    FILE * f;
+    FILE * operator= (auto_file_ptr &); // can't ref-count: no assignment
+    auto_file_ptr (auto_file_ptr &);
+    // implicit close (destructor, assignment): we ignore error
+    void close()  throw() { if (f) try { if (f != stdin && f != stdout && f != stderr) ::fclose (f); } catch (...) { } f = NULL; }
+    void openfailed (const std::string & path) { throw std::runtime_error ("auto_file_ptr: error opening file '" + path + "': " + strerror (errno)); }
+protected:
+    friend int fclose (auto_file_ptr&); // explicit close (note: may fail)
+    int fclose() { int rc = ::fclose (f); if (rc == 0) f = NULL; return rc; }
+public:
+    auto_file_ptr() : f (NULL) { }
+    ~auto_file_ptr() { close(); }
+    auto_file_ptr (const char * path, const char * mode) { f = fopen (path, mode); if (f == NULL) openfailed (path); }
+    auto_file_ptr (const wchar_t * wpath, const char * mode) { f = _wfopen (wpath, msra::strfun::utf16 (mode).c_str()); if (f == NULL) openfailed (msra::strfun::utf8 (wpath)); }
+    FILE * operator= (FILE * other) { close(); f = other; return f; }
+    auto_file_ptr (FILE * other) : f (other) { }
+    operator FILE * () const { return f; }
+    FILE * operator->() const { return f; }
+    void swap (auto_file_ptr & other)  throw() { std::swap (f, other.f); }
+};
+inline int fclose (auto_file_ptr & af) { return af.fclose(); }
+
+#ifdef _MSC_VER
+// auto-closing container for Win32 handles.
+// Pass close function if not CloseHandle(), e.g.
+// auto_handle h (FindFirstFile(...), FindClose);
+// ... TODO: the close function should really be a template parameter
+template<class _H> class auto_handle_t
+{
+    _H h;
+    BOOL (WINAPI_CC * close) (HANDLE);  // close function
+    auto_handle_t operator= (const auto_handle_t &);
+    auto_handle_t (const auto_handle_t &);
+public:
+    auto_handle_t (_H p_h, BOOL (WINAPI_CC * p_close) (HANDLE) = ::CloseHandle) : h (p_h), close (p_close) {}
+    ~auto_handle_t() { if (h != INVALID_HANDLE_VALUE) close (h); }
+    operator _H () const { return h; }
+};
+typedef auto_handle_t<HANDLE> auto_handle;
+#endif
+
+// like auto_ptr but calls freeFunc_p (type free_func_t) instead of delete to clean up
+// minor difference - wrapped object is T, not T *, so to wrap a 
+// T *, use auto_clean<T *>
+// TODO: can this be used for simplifying those other classes?
+template<class T,class FR = void> class auto_clean
+{
+    T it;
+    typedef FR (*free_func_t)(T); 
+    free_func_t freeFunc;                           // the function used to free the pointer
+    void free() { if (it) freeFunc(it); it = 0; }
+    auto_clean operator= (const auto_clean &);      // hide to prevent copy
+    auto_clean (const auto_clean &);                // hide to prevent copy
+public:
+    auto_clean (T it_p, free_func_t freeFunc_p) : it (it_p), freeFunc (freeFunc_p) {}
+    ~auto_clean() { free(); }
+    operator T () { return it; }
+    operator const T () const { return it; }
+    T detach () { T tmp = it; it = 0; return tmp; } // release ownership of object
+};
+
+#if 0
+// simple timer
+// auto_timer timer; run(); double seconds = timer; // now can abandon the object
+class auto_timer
+{
+    LARGE_INTEGER freq, start;
+    auto_timer (const auto_timer &); void operator= (const auto_timer &);
+public:
+    auto_timer()
+    {
+        if (!QueryPerformanceFrequency (&freq)) // count ticks per second
+            throw std::runtime_error ("auto_timer: QueryPerformanceFrequency failure");
+        QueryPerformanceCounter (&start);
+    }
+    operator double() const     // each read gives time elapsed since start, in seconds
+    {
+        LARGE_INTEGER end;
+        QueryPerformanceCounter (&end);
+        return (end.QuadPart - start.QuadPart) / (double) freq.QuadPart;
+    }
+    void show (const std::string & msg) const
+    {
+        double elapsed = *this;
+        fprintf (stderr, "%s: %.6f ms\n", msg.c_str(), elapsed * 1000.0/*to ms*/);
+    }
+};
+#endif
+
+};};
+
+namespace msra { namespace files {
+
+// ----------------------------------------------------------------------------
+// textreader -- simple reader for text files --we need this all the time!
+// Currently reads 8-bit files, but can return as wstring, in which case
+// they are interpreted as UTF-8 (without BOM).
+// Note: Not suitable for pipes or typed input due to readahead (fixable if needed).
+// ----------------------------------------------------------------------------
+
+class textreader
+{
+    msra::basetypes::auto_file_ptr f;
+    std::vector<char> buf;  // read buffer (will only grow, never shrink)
+    int ch;                 // next character (we need to read ahead by one...)
+    char getch() { char prevch = (char) ch; ch = fgetc (f); return prevch; }
+public:
+    textreader (const std::wstring & path) : f (path.c_str(), "rb") { buf.reserve (10000); ch = fgetc (f); }
+    operator bool() const { return ch != EOF; } // true if still a line to read
+    std::string getline()                       // get and consume the next line
+    {
+        if (ch == EOF) throw std::logic_error ("textreader: attempted to read beyond EOF");
+        assert (buf.empty());
+        // get all line's characters --we recognize UNIX (LF), DOS (CRLF), and Mac (CR) convention
+        while (ch != EOF && ch != '\n' && ch != '\r') buf.push_back (getch());
+        if (ch != EOF && getch() == '\r' && ch == '\n') getch();    // consume EOLN char
+        std::string line (buf.begin(), buf.end());
+        buf.clear();
+        return line;
+    }
+    std::wstring wgetline() { return msra::strfun::utf16 (getline()); }
+};
+
+};};
+
+// ----------------------------------------------------------------------------
+// functional-programming style helper macros (...do this with templates?)
+// ----------------------------------------------------------------------------
+
+#define foreach_index(_i,_dat) for (int _i = 0; _i < (int) (_dat).size(); _i++)
+#define map_array(_x,_expr,_y) { _y.resize (_x.size()); foreach_index(_i,_x) _y[_i]=_expr(_x[_i]); }
+#define reduce_array(_x,_expr,_y) { foreach_index(_i,_x) _y = (_i==0) ? _x[_i] : _expr(_y,_x[_i]); }
+//template<class _A,class _F>
+//static void fill_array(_A & a, _F v) { ::fill (a.begin(), a.end(), v); }
+
+// ----------------------------------------------------------------------------
+// frequently missing utility functions
+// ----------------------------------------------------------------------------
+
+namespace msra { namespace util {
+
+// to (slightly) simplify processing of command-line arguments.
+// command_line args (argc, argv);
+// while (args.has (1) && args[0][0] == '-') { option = args.shift(); process (option); }
+// for (const wchar_t * arg = args.shift(); arg; arg = args.shift()) { process (arg); }
+class command_line
+{
+    int num;
+    const wchar_t ** args;
+public:
+    command_line (int argc, wchar_t * argv[]) : num (argc), args ((const wchar_t **) argv) { shift(); }
+    inline int size() const { return num; }
+    inline bool has (int left) { return size() >= left; }
+    const wchar_t * shift() { if (size() == 0) return NULL; num--; return *args++; }
+    const wchar_t * operator[] (int i) const { return (i < 0 || i >= size()) ? NULL : args[i]; }
+};
+ 
+// byte-reverse a variable --reverse all bytes (intended for integral types and float)
+template<typename T> static inline void bytereverse (T & v)  throw()
+{   // note: this is more efficient than it looks because sizeof (v[0]) is a constant
+    char * p = (char *) &v;
+    const size_t elemsize = sizeof (v);
+    for (int k = 0; k < elemsize / 2; k++)  // swap individual bytes
+        swap (p[k], p[elemsize-1 - k]);
+}
+
+// byte-swap an entire array
+template<class V> static inline void byteswap (V & v)  throw()
+{
+    foreach_index (i, v)
+        bytereverse (v[i]);
+}
+
+//#if 0
+// execute a block with retry
+// Block must be restartable.
+// Use this when writing small files to those unreliable Windows servers.
+// TODO: This will fail to compile under VS 2008--we need an #ifdef around this
+template<typename FUNCTION> static void attempt (int retries, const FUNCTION & body)
+{
+    for (int attempt = 1; ; attempt++)
+    {
+        try
+        {
+            body();
+            if (attempt > 1) fprintf (stderr, "attempt: success after %d retries\n", attempt);
+            break;
+        }
+        catch (const std::exception & e)
+        {
+            if (attempt >= retries)
+                throw;      // failed N times --give up and rethrow the error
+            fprintf (stderr, "attempt: %s, retrying %d-th time out of %d...\n", e.what(), attempt+1, retries);
+            ::Sleep (1000); // wait a little, then try again
+        }
+    }
+}
+//#endif
+
+};};    // namespace
+
+template<class S> static inline void ZeroStruct (S & s) { memset (&s, 0, sizeof (s)); }
+
+// ----------------------------------------------------------------------------
+// machine dependent
+// ----------------------------------------------------------------------------
+
+#define MACHINE_IS_BIG_ENDIAN (false)
+
+using namespace msra::basetypes;    // for compatibility
+
+#pragma warning (pop)
+
+#if 0   // construction site
+// ----------------------------------------------------------------------------
+// class RegisterModule
+// TODO: move this elsewhere
+// ----------------------------------------------------------------------------
+#include<functional>
+template<typename MODULETYPE>
+class RegisterModule
+{
+    static std::map<std::wstring, std::function<MODULETYPE*()>> & GetFactoryMethodsHash()
+    {
+        static std::map<std::wstring, std::function<MODULETYPE*()>> FactoryMethods; // shared object
+        return FactoryMethods;
+    }
+public:
+    RegisterModule(const std::wstring & ModuleName, std::function<MODULETYPE*()> FactoryMethod)
+    {
+        auto & FactoryMethods = GetFactoryMethodsHash();
+        FactoryMethods[ModuleName] = FactoryMethod;
+        // TODO: check for dups, using map::insert()
+    }
+    static MODULETYPE* Create(const std::wstring & ModuleName)
+    {
+        auto & FactoryMethods = GetFactoryMethodsHash();
+        auto Entry = FactoryMethods.find(ModuleName);
+        if (Entry != FactoryMethods.end())
+            return Entry->second();
+        else
+            return nullptr;
+    }
+};
+#endif
+
+#define EPSILON 1e-5
+#define ISCLOSE(a, b, threshold) (abs(a - b) < threshold)?true:false
+
+// why is this in basetypes.h?
+enum class MinibatchPackingFlags : char     // (note: not using unsigned char because these go into a matrix, and we use Matrix<char>, since we use it as a data holder)
+{
+    None = 0,
+    SequenceStart = 1 << 0,         // binary 0001  frame is first of an utterance
+    SequenceEnd = 1 << 1,           // binary 0010  frame is last of an utterance
+    NoFeature = 1 << 2,             // binary 0100  frame has no feature (e.g. a gap due to BPTT)
+    NoLabel = 1 << 3,               // binary 1000  frame has no label
+
+    NoInput = NoFeature | NoLabel,  // when we refactorize reader, NoInput will no longer needed
+    SequenceStartOrNoFeature = SequenceStart | NoFeature,
+    SequenceEndOrNoFeature = SequenceEnd | NoFeature,
+    SequenceStartOrEndOrNoFeature = SequenceStart | SequenceEnd | NoFeature,
+};
+
+inline MinibatchPackingFlags operator| (MinibatchPackingFlags a, MinibatchPackingFlags b)
+{
+    return static_cast<MinibatchPackingFlags>(static_cast<unsigned char>(a) | static_cast<unsigned char>(b));
+}
+
+inline MinibatchPackingFlags& operator|= (MinibatchPackingFlags& a, MinibatchPackingFlags b)
+{
+    a = a | b;
+    return a;
+}
+
+inline bool operator& (MinibatchPackingFlags a, MinibatchPackingFlags b)
+{
+    return (static_cast<unsigned char>(a) & static_cast<unsigned char>(b)) != 0;
+}
+
+template<class F>
+static inline bool comparator(const pair<int, F>& l, const pair<int, F>& r)
+{
+    return l.second > r.second;
+}
+
+//sequence training 
+// ----------------------------------------------------------------------------
+// frequently missing Win32 functions
+// ----------------------------------------------------------------------------
+
+// strerror() for Win32 error codes
+static inline std::wstring FormatWin32Error(DWORD error)
+{
+	wchar_t buf[1024] = { 0 };
+	::FormatMessageW(FORMAT_MESSAGE_FROM_SYSTEM, "", error, 0, buf, sizeof (buf) / sizeof (*buf) - 1, NULL);
+	std::wstring res(buf);
+	// eliminate newlines (and spaces) from the end
+	size_t last = res.find_last_not_of(L" \t\r\n");
+	if (last != std::string::npos) res.erase(last + 1, res.length());
+	return res;
+}
+#endif    // _BASETYPES_