//
// Copyright (c) Microsoft. All rights reserved.
// Licensed under the MIT license. See LICENSE.md file in the project root for full license information.
//
#pragma once

#include "Basics.h"
#include "DataReader.h"
#include "ComputationNetwork.h"
#include "DataReaderHelpers.h"
#include "Helpers.h"
#include "File.h"
#include "fileutil.h"
#include <vector>
#include <string>
#include <stdexcept>
#include <fstream>
#include <cstdio>
#include "ProgressTracing.h"
#include "ComputationNetworkBuilder.h"

using namespace std;

namespace Microsoft { namespace MSR { namespace CNTK {

template <class ElemType>
class SimpleOutputWriter
{
    typedef shared_ptr<ComputationNode<ElemType>> ComputationNodePtr;

private:
    std::vector<ComputationNodeBasePtr> DetermineOutputNodes(const std::vector<std::wstring>& outputNodeNames)
    {
        std::vector<ComputationNodeBasePtr> outputNodes;

        if (outputNodeNames.size() == 0)
        {
            if (m_verbosity > 0)
                fprintf(stderr, "OutputNodeNames are not specified, using the default outputnodes.\n");
            if (m_net->OutputNodes().size() == 0)
                LogicError("There is no default output node specified in the network.");

            outputNodes = m_net->OutputNodes();
        }
        else
        {
            for (int i = 0; i < outputNodeNames.size(); i++)
                outputNodes.push_back(m_net->GetNodeFromName(outputNodeNames[i]));
        }

        return outputNodes;
    }

    // collect all input nodes that outputNodes depend on
    // TODO: This is rather generic, we should move this to a shared place. DataReaderHelpers.h?
    std::vector<ComputationNodeBasePtr> DetermineInputNodes(const std::vector<ComputationNodeBasePtr>& outputNodes)
    {
        // use map to remove duplicated items
        std::set<ComputationNodeBasePtr> inputNodesMap;
        for (auto& onode : outputNodes)
        {
            for (auto& inode : m_net->InputNodes(onode))
                inputNodesMap.insert(inode);
        }

        std::vector<ComputationNodeBasePtr> inputNodes;
        for (auto& inode : inputNodesMap)
            inputNodes.push_back(inode);

        return inputNodes;
    }

    // get StreamMinibatchInputs for a given set of input nodes
    // TODO: This seems generic, we should have that in a shared place.
    StreamMinibatchInputs RetrieveInputMatrices(const std::vector<ComputationNodeBasePtr>& inputNodes)
    {
        StreamMinibatchInputs inputMatrices;
        for (auto& node : inputNodes)
            inputMatrices.AddInputMatrix(node->NodeName(), node->ValuePtr());
        return inputMatrices;
    }

public:
    SimpleOutputWriter(ComputationNetworkPtr net, int verbosity = 0)
        : m_net(net), m_verbosity(verbosity)
    {
    }

    void WriteOutput(IDataReader& dataReader, size_t mbSize, IDataWriter& dataWriter, const std::vector<std::wstring>& outputNodeNames, size_t numOutputSamples = requestDataSize, bool doWriterUnitTest = false)
    {
        ScopedNetworkOperationMode modeGuard(m_net, NetworkOperationMode::inferring);

        std::vector<ComputationNodeBasePtr> outputNodes = DetermineOutputNodes(outputNodeNames);
        std::vector<ComputationNodeBasePtr> inputNodes  = DetermineInputNodes(outputNodes);

        // allocate memory for forward computation
        m_net->AllocateAllMatrices({}, outputNodes, nullptr);

        StreamMinibatchInputs inputMatrices = RetrieveInputMatrices(inputNodes);

        // evaluate with minibatches
        dataReader.StartMinibatchLoop(mbSize, 0, numOutputSamples);
        if (!dataWriter.SupportMultiUtterances())
            dataReader.SetNumParallelSequences(1);
        m_net->StartEvaluateMinibatchLoop(outputNodes);

        size_t totalEpochSamples = 0;
        std::map<std::wstring, void*, nocase_compare> outputMatrices;

        const size_t numIterationsBeforePrintingProgress = 100;
        size_t numItersSinceLastPrintOfProgress = 0;
        size_t actualMBSize;
        while (DataReaderHelpers::GetMinibatchIntoNetwork<ElemType>(dataReader, m_net, nullptr, false, false, inputMatrices, actualMBSize, nullptr))
        {
            ComputationNetwork::BumpEvalTimeStamp(inputNodes);

            for (int i = 0; i < outputNodes.size(); i++)
            {
                m_net->ForwardProp(outputNodes[i]);
                outputMatrices[outputNodes[i]->NodeName()] = (void*) (&dynamic_pointer_cast<ComputationNode<ElemType>>(outputNodes[i])->Value());
            }

            if (doWriterUnitTest)
            {
                std::map<std::wstring, void*, nocase_compare> inputMatricesUnitTest;
                for (auto iter = inputMatrices.begin(); iter != inputMatrices.end(); iter++)
                    inputMatricesUnitTest[iter->first] = (void*) iter->second.get();  // BUGBUG: void* are evil
                dataWriter.SaveData(0, inputMatricesUnitTest, actualMBSize, actualMBSize, 0);
            }
            else
                dataWriter.SaveData(0, outputMatrices, actualMBSize, actualMBSize, 0);

            totalEpochSamples += actualMBSize;

            numItersSinceLastPrintOfProgress = ProgressTracing::TraceFakeProgress(numIterationsBeforePrintingProgress, numItersSinceLastPrintOfProgress);

            // call DataEnd function in dataReader to do
            // reader specific process if sentence ending is reached
            dataReader.DataEnd();
        }

        if (m_verbosity > 0)
            fprintf(stderr, "Total Samples Evaluated = %lu\n", totalEpochSamples);

        // clean up
    }

    // Perform a single forward pass to obtain the output values from a network
    void WriteOutput(IDataWriter& dataWriter, const std::vector<std::wstring>& outputNodeNames, size_t numOutputSamples = requestDataSize, bool doUnitTest = false)
    {
        std::vector<ComputationNodeBasePtr> outputNodes = DetermineOutputNodes(outputNodeNames);

        // allocate memory for forward computation
        m_net->AllocateAllMatrices({}, outputNodes, nullptr);

        m_net->StartEvaluateMinibatchLoop(outputNodes);

        std::map<std::wstring, void*, nocase_compare> outputMatrices;

        for (int i = 0; i < outputNodes.size(); i++)
        {
            m_net->ForwardProp(outputNodes[i]);
            outputMatrices[outputNodes[i]->NodeName()] = (void*)(&dynamic_pointer_cast<ComputationNode<ElemType>>(outputNodes[i])->Value());
        }

        // TODO: What should the data size be?
        dataWriter.SaveData(0, outputMatrices, 1, 1, 0);
    }

    void WriteMinibatch(FILE* f, ComputationNodePtr node, 
        const WriteFormattingOptions & formattingOptions, char formatChar, std::string valueFormatString, std::vector<std::string>& labelMapping,
        size_t numMBsRun, bool gradient)
    {
        const auto sequenceSeparator = formattingOptions.Processed(node->NodeName(), formattingOptions.sequenceSeparator, numMBsRun);
        const auto sequencePrologue =  formattingOptions.Processed(node->NodeName(), formattingOptions.sequencePrologue,  numMBsRun);
        const auto sequenceEpilogue =  formattingOptions.Processed(node->NodeName(), formattingOptions.sequenceEpilogue,  numMBsRun);
        const auto elementSeparator =  formattingOptions.Processed(node->NodeName(), formattingOptions.elementSeparator,  numMBsRun);
        const auto sampleSeparator =   formattingOptions.Processed(node->NodeName(), formattingOptions.sampleSeparator,   numMBsRun);

        node->WriteMinibatchWithFormatting(f, FrameRange(), SIZE_MAX, SIZE_MAX, formattingOptions.transpose, formattingOptions.isCategoryLabel, formattingOptions.isSparse, labelMapping,
            sequenceSeparator, sequencePrologue, sequenceEpilogue, elementSeparator, sampleSeparator,
            valueFormatString, gradient);
    }

    void InsertNode(std::vector<ComputationNodeBasePtr>& allNodes, ComputationNodeBasePtr parent, ComputationNodeBasePtr newNode)
    {
        newNode->SetInput(0, parent);
        for (auto node : allNodes)
        {
            size_t i = 0;
            for (auto n : node->GetInputs())
            {
                if (n == parent)
                    node->SetInput(i, newNode);
                ++i;
            }
        }
    }

    // TODO: Remove code dup with above function by creating a fake Writer object and then calling the other function.
    void WriteOutput(IDataReader& dataReader, size_t mbSize, std::wstring outputPath, const std::vector<std::wstring>& outputNodeNames, const WriteFormattingOptions& formattingOptions, size_t numOutputSamples = requestDataSize, bool nodeUnitTest = false)
    {
        // In case of unit test, make sure backprop works
        ScopedNetworkOperationMode modeGuard(m_net, nodeUnitTest ? NetworkOperationMode::training : NetworkOperationMode::inferring);

        std::vector<ComputationNodeBasePtr> outputNodes = DetermineOutputNodes(outputNodeNames);
        std::vector<ComputationNodeBasePtr> inputNodes = DetermineInputNodes(outputNodes);
        std::vector<ComputationNodePtr> gradientNodes;
        std::vector<ComputationNodeBasePtr> allOutputNodes = outputNodes;

        if (!nodeUnitTest)                                        // regular operation
        {
            m_net->AllocateAllMatrices({}, outputNodes, nullptr); // don't allocate for backward pass
        }
        else                                                      // we mis-appropriate this code for unit testing of the back-prop path
        {
            // Unit test only makes sense for one output node.
            if (outputNodes.size() != 1)
                RuntimeError("Expected exactly 1 output node for unit test, got %d.", (int)outputNodes.size());

            // Set up machinery to output gradients alongside forward pass output
            // Gradients are not passed on to inputs. Need to hook an identity function in between.
            ComputationNetworkBuilder<ElemType> builder(*m_net);
            auto allInputs = inputNodes;
            auto allParameters = m_net->LearnableParameterNodes(outputNodes[0]);
            allInputs.insert(allInputs.end(), allParameters.begin(), allParameters.end());
            auto allNodes = m_net->GetAllNodes();

            for (auto inputNode : allInputs)
            {
                auto parent = dynamic_pointer_cast<ComputationNode<ElemType>>(inputNode);
                auto newNode = builder.Pass(parent, inputNode->NodeName() + L".grad");
                newNode->SetLearningRateMultiplier(1.0); // Forces gradient update. Otherwise, backprop might get pruned from this path.
                InsertNode(allNodes, parent, newNode);
                gradientNodes.push_back(dynamic_pointer_cast<ComputationNode<ElemType>>(newNode));
                allOutputNodes.push_back(newNode);
            }

            // Update the evaluation order, and other things.
            m_net->CompileNetwork();
            
            // Allocate memory for forward and backward computation. In case of unit test, treat the output node
            // like a criterion node. Submitting a node as parameter 3 here will allocate the gradients.
            m_net->AllocateAllMatrices({}, outputNodes, outputNodes[0]);
        }

        StreamMinibatchInputs inputMatrices = RetrieveInputMatrices(inputNodes);

        // load a label mapping if requested
        std::vector<std::string> labelMapping;
        if ((formattingOptions.isCategoryLabel || formattingOptions.isSparse) && !formattingOptions.labelMappingFile.empty())
            File::LoadLabelFile(formattingOptions.labelMappingFile, labelMapping);

        // open output files
        File::MakeIntermediateDirs(outputPath);
        std::map<ComputationNodeBasePtr, shared_ptr<File>> outputStreams; // TODO: why does unique_ptr not work here? Complains about non-existent default_delete()
        for (auto & onode : allOutputNodes)
        {
            std::wstring nodeOutputPath = outputPath;
            if (nodeOutputPath != L"-")
                nodeOutputPath += L"." + onode->NodeName();
            auto f = make_shared<File>(nodeOutputPath, fileOptionsWrite | fileOptionsText);
            outputStreams[onode] = f;
        }

        // evaluate with minibatches
        dataReader.StartMinibatchLoop(mbSize, 0, numOutputSamples);

        m_net->StartEvaluateMinibatchLoop(outputNodes);

        size_t totalEpochSamples = 0;
        size_t numMBsRun = 0;

        for (auto & onode : outputNodes)
        {
            FILE* f = *outputStreams[onode];
            fprintfOrDie(f, "%s", formattingOptions.prologue.c_str());
        }

        size_t actualMBSize;
        const size_t numIterationsBeforePrintingProgress = 100;
        size_t numItersSinceLastPrintOfProgress = 0;
        char formatChar = !formattingOptions.isCategoryLabel ? 'f' : !formattingOptions.labelMappingFile.empty() ? 's' : 'u';
        std::string valueFormatString = "%" + formattingOptions.precisionFormat + formatChar; // format string used in fprintf() for formatting the values

        while (DataReaderHelpers::GetMinibatchIntoNetwork<ElemType>(dataReader, m_net, nullptr, false, false, inputMatrices, actualMBSize, nullptr))
        {
            ComputationNetwork::BumpEvalTimeStamp(inputNodes);

            for (auto & onode : outputNodes)
            {
                // compute the node value
                // Note: Intermediate values are memoized, so in case of multiple output nodes, we only compute what has not been computed already.
                m_net->ForwardProp(onode);

                FILE* file = *outputStreams[onode];
<<<<<<< HEAD
                WriteMinibatch(file, dynamic_pointer_cast<ComputationNode<ElemType>>(onode), formattingOptions, formatChar, valueFormatString, labelMapping, numMBsRun + 1, /* gradient */ false);
=======
                WriteMinibatch(file, dynamic_pointer_cast<ComputationNode<ElemType>>(onode), formattingOptions, formatChar, valueFormatString, labelMapping, numMBsRun, /* gradient */ false);

>>>>>>> 916497bf
                if (nodeUnitTest)
                    m_net->Backprop(onode);
            } // end loop over nodes

            if (nodeUnitTest)
            {
                for (auto & node : gradientNodes)
                {
                    FILE* file = *outputStreams[node];
                    if (!node->GradientPtr())
                    {
                        fprintf(stderr, "Warning: Gradient of node '%s' is empty. Not used in backward pass?", msra::strfun::utf8(node->NodeName().c_str()).c_str());
                    }
                    else
                    {
                        WriteMinibatch(file, node, formattingOptions, formatChar, valueFormatString, labelMapping, numMBsRun + 1, /* gradient */ true);
                    }
                }
            }
            totalEpochSamples += actualMBSize;

            fprintf(stderr, "Minibatch[%lu]: ActualMBSize = %lu\n", ++numMBsRun, actualMBSize);
            if (outputPath == L"-") // if we mush all nodes together on stdout, add some visual separator
                fprintf(stdout, "\n");

            numItersSinceLastPrintOfProgress = ProgressTracing::TraceFakeProgress(numIterationsBeforePrintingProgress, numItersSinceLastPrintOfProgress);

            // call DataEnd function in dataReader to do
            // reader specific process if sentence ending is reached
            dataReader.DataEnd();
        } // end loop over minibatches

        for (auto & stream : outputStreams)
        {
            FILE* f = *stream.second;
            fprintfOrDie(f, "%s", formattingOptions.epilogue.c_str());
        }

        fprintf(stderr, "Written to %ls*\nTotal Samples Evaluated = %lu\n", outputPath.c_str(), totalEpochSamples);

        // flush all files (where we can catch errors) so that we can then destruct the handle cleanly without error
        for (auto & iter : outputStreams)
            iter.second->Flush();
    }

private:
    ComputationNetworkPtr m_net;
    int m_verbosity;
    void operator=(const SimpleOutputWriter&); // (not assignable)
};

}}}<|MERGE_RESOLUTION|>--- conflicted
+++ resolved
@@ -245,7 +245,7 @@
         }
 
         StreamMinibatchInputs inputMatrices = RetrieveInputMatrices(inputNodes);
-
+        
         // load a label mapping if requested
         std::vector<std::string> labelMapping;
         if ((formattingOptions.isCategoryLabel || formattingOptions.isSparse) && !formattingOptions.labelMappingFile.empty())
@@ -294,12 +294,8 @@
                 m_net->ForwardProp(onode);
 
                 FILE* file = *outputStreams[onode];
-<<<<<<< HEAD
                 WriteMinibatch(file, dynamic_pointer_cast<ComputationNode<ElemType>>(onode), formattingOptions, formatChar, valueFormatString, labelMapping, numMBsRun + 1, /* gradient */ false);
-=======
-                WriteMinibatch(file, dynamic_pointer_cast<ComputationNode<ElemType>>(onode), formattingOptions, formatChar, valueFormatString, labelMapping, numMBsRun, /* gradient */ false);
-
->>>>>>> 916497bf
+
                 if (nodeUnitTest)
                     m_net->Backprop(onode);
             } // end loop over nodes
