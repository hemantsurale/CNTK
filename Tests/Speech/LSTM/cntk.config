precision=float
command=speechTrain
deviceId=$DeviceId$

parallelTrain=false

frameMode=false
Truncated=true

speechTrain=[
    action=train
    modelPath=$RunDir$/models/cntkSpeech.dnn
    deviceId=$DeviceId$
    traceLevel=1
    
<<<<<<< HEAD
    xNDLNetworkBuilder=[
        networkDescription=$TEST_DIR$/lstmp-3layer_WithSelfStab.ndl
    ]
=======
    NDLNetworkBuilder=[
		networkDescription=$NDLDir$/lstmp-3layer_WithSelfStab.ndl
    ]    
>>>>>>> e5cc613c
    
    SGD=[
        epochSize=20480
        minibatchSize=20
        learningRatesPerMB=0.5
        numMBsToShowResult=10
        momentumPerMB=0:0.9
        maxEpochs=4
        keepCheckPointFiles=true       
    ]
    reader=[
      readerType=HTKMLFReader
      readMethod=blockRandomize
      miniBatchMode=Partial
      nbruttsineachrecurrentiter=32
      randomize=Auto
      verbosity=0
      features=[
          dim=363
          type=Real
          scpFile=$DataDir$/glob_0000.scp
      ]
  
      labels=[
          mlfFile=$DataDir$/glob_0000.mlf
          labelMappingFile=$DataDir$/state.list
        
          labelDim=132
          labelType=Category
      ]
    ]


    # replicating the above with BrainScript   --this is 100% converted from NDL
    originalExperimentalNetworkBuilder=[

        LSTMPComponentWithSelfStab(inputDim, outputDim, cellDim, inputx) =
        [
            Wxo = Parameter(cellDim, inputDim, init='uniform', initValueScale=1, initOnCPUOnly=true, randomSeed=1); # difference to NDL: 'uniform' must be quoted as a string
            Wxi = Parameter(cellDim, inputDim, init='uniform', initValueScale=1, initOnCPUOnly=true, randomSeed=1);
            Wxf = Parameter(cellDim, inputDim, init='uniform', initValueScale=1, initOnCPUOnly=true, randomSeed=1);
            Wxc = Parameter(cellDim, inputDim, init='uniform', initValueScale=1, initOnCPUOnly=true, randomSeed=1);

            bo = Parameter(cellDim, 1, init='fixedValue', value=0.0); # difference to NDL: 'fixedValue' must be quoted as a string and is case-sensitive
            bc = Parameter(cellDim, 1, init='fixedValue', value=0.0);
            bi = Parameter(cellDim, 1, init='fixedValue', value=0.0);
            bf = Parameter(cellDim, 1, init='fixedValue', value=0.0);

            Whi = Parameter(cellDim, outputDim, init='uniform', initValueScale=1, initOnCPUOnly=true, randomSeed=1);
            Wci = Parameter(cellDim, 1, init='uniform', initValueScale=1, initOnCPUOnly=true, randomSeed=1);
            Whf = Parameter(cellDim, outputDim, init='uniform', initValueScale=1, initOnCPUOnly=true, randomSeed=1);
            Wcf = Parameter(cellDim, 1, init='uniform', initValueScale=1, initOnCPUOnly=true, randomSeed=1);
            Who = Parameter(cellDim, outputDim, init='uniform', initValueScale=1, initOnCPUOnly=true, randomSeed=1);
            Wco = Parameter(cellDim, 1, init='uniform', initValueScale=1, initOnCPUOnly=true, randomSeed=1);
            Whc = Parameter(cellDim, outputDim, init='uniform', initValueScale=1, initOnCPUOnly=true, randomSeed=1);
        
            Wmr = Parameter(outputDim, cellDim, init='uniform', initValueScale=1, initOnCPUOnly=true, randomSeed=1);
        
            #we provide a scale value for each weight
        
            sWxo = Parameter(1, 1, init='fixedValue', value=0.0);
            sWxi = Parameter(1, 1, init='fixedValue', value=0.0);
            sWxf = Parameter(1, 1, init='fixedValue', value=0.0);
            sWxc = Parameter(1, 1, init='fixedValue', value=0.0);

            sWhi = Parameter(1, 1, init='fixedValue', value=0.0);
            sWci = Parameter(1, 1, init='fixedValue', value=0.0);
        
            sWhf = Parameter(1, 1, init='fixedValue', value=0.0);
            sWcf = Parameter(1, 1, init='fixedValue', value=0.0);
            sWho = Parameter(1, 1, init='fixedValue', value=0.0);
            sWco = Parameter(1, 1, init='fixedValue', value=0.0);
            sWhc = Parameter(1, 1, init='fixedValue', value=0.0);

            sWmr = Parameter(1, 1, init='fixedValue', value=0.0);

            expsWxo = Exp(sWxo);
            expsWxi = Exp(sWxi);
            expsWxf = Exp(sWxf);
            expsWxc = Exp(sWxc);

            expsWhi = Exp(sWhi);
            expsWci = Exp(sWci);     

            expsWhf = Exp(sWhf);
            expsWcf = Exp(sWcf);
            expsWho = Exp(sWho);
            expsWco = Exp(sWco);
            expsWhc = Exp(sWhc);
        
            expsWmr = Exp(sWmr);
        
            #end of scale values        
        
            dh = PastValue(outputDim, 1, output, timeStep=1);
            dc = PastValue(cellDim, 1, ct, timeStep=1);

            Wxix = Times(Wxi, Scale(expsWxi, inputx));
            Whidh = Times(Whi, Scale(expsWhi, dh));
            Wcidc = DiagTimes(Wci, Scale(expsWci, dc));

            it = Sigmoid (Plus ( Plus (Plus (Wxix, bi), Whidh), Wcidc));

            Wxcx = Times(Wxc, Scale(expsWxc, inputx));
            Whcdh = Times(Whc, Scale(expsWhc, dh));
            bit = ElementTimes(it, Tanh( Plus(Wxcx, Plus(Whcdh, bc))));

            Wxfx = Times(Wxf, Scale(expsWxf,inputx));
            Whfdh = Times(Whf, Scale(expsWhf, dh));
            Wcfdc = DiagTimes(Wcf, Scale(expsWcf, dc));

            ft = Sigmoid( Plus (Plus (Plus(Wxfx, bf), Whfdh), Wcfdc));

            bft = ElementTimes(ft, dc);

            ct = Plus(bft, bit);

            Wxox  = Times(Wxo, Scale(expsWxo, inputx));
            Whodh = Times(Who, Scale(expsWho, dh));
            Wcoct = DiagTimes(Wco, Scale(expsWco, ct));

            ot = Sigmoid( Plus( Plus( Plus(Wxox, bo), Whodh), Wcoct));

            mt = ElementTimes(ot, Tanh(ct));

            output = Times(Wmr, Scale(expsWmr, mt)); 
        ]

        #define basic i/o
        baseFeatDim=33
        RowSliceStart=330 
        FeatDim=363
        labelDim=132
        cellDim=1024
        hiddenDim=256

        features=Input(FeatDim, 1, tag='feature')     # differences to NDL: needs the '1'; tag value must be quoted as a string
        labels=Input(labelDim, 1, tag='label')
        feashift=RowSlice(RowSliceStart, baseFeatDim, features);      # shift 5 frames right (x_{t+5} -> x_{t} )


        featNorm = MeanVarNorm(feashift)


        # layer 1
        LSTMoutput1 = LSTMPComponentWithSelfStab(baseFeatDim, hiddenDim, cellDim, featNorm);
        # layer 2 
        LSTMoutput2 = LSTMPComponentWithSelfStab(hiddenDim, hiddenDim, cellDim, LSTMoutput1.output);    # difference to NDL: LSTMoutput1 is a record, must select the output field explicitly
        # layer 3 
        LSTMoutput3 = LSTMPComponentWithSelfStab(hiddenDim, hiddenDim, cellDim, LSTMoutput2.output);

        W = Parameter(labelDim, hiddenDim, init='uniform', initValueScale=1, initOnCPUOnly=true, randomSeed=1);
        b = Parameter(labelDim, 1, init='fixedValue', value=0);
        
        sW = Parameter(1, 1, init='fixedValue', value=0.0);
        expsW = Exp(sW);

        LSTMoutputW = Plus(Times(W, Scale(expsW, LSTMoutput3.output)), b);
        
        cr = CrossEntropyWithSoftmax(labels, LSTMoutputW,tag='criteria');  # differences to NDL: string must be quoted; value is case-sensitive
        Err = ErrorPrediction(labels,LSTMoutputW,tag='eval');
    
        logPrior = LogPrior(labels)	 
        ScaledLogLikelihood=Minus(LSTMoutputW,logPrior,tag='output')
    ]


    # replicating the above with BrainScript  --we will put stuff here
    ExperimentalNetworkBuilder=[

        void = 0        // (BUGBUG: we do not allow zero-argument macros; will be fixed. For now, pass void)
        
        WeightParam(m,n) = Parameter(m, n, init='uniform', initValueScale=1, initOnCPUOnly=true, randomSeed=1)
        BiasParam(m) = Parameter(m, 1, init='fixedValue', value=0.0)
        ScalarParam(void) = Parameter(1, 1, init='fixedValue', value=0.0)

        NewBeta(void) = Exp(ScalarParam(void))
        Stabilize(in) = Scale(NewBeta(void), in)

        LSTMPComponentWithSelfStab(inputDim, outputDim, cellDim, inputx) =
        [
            // parameter macros--these carry their own weight matrices
            B(void) = BiasParam(cellDim)
            Wmr = WeightParam(outputDim, cellDim);

            W(v) = WeightParam(cellDim, inputDim) * Stabilize(v)    // input-to-hidden
            H(h) = WeightParam(cellDim, outputDim) * Stabilize(h)   // hidden-to-hidden
            C(c) = DiagTimes(WeightParam(cellDim, 1), Stabilize(c)) // cell-to-hiddden

            // LSTM cell
            dh = PastValue(outputDim, 1, output);                   // hidden state(t-1)
            dc = PastValue(cellDim, 1, ct);                         // cell(t-1)

            // note: the W(inputx) here are all different, they all come with their own set of weights; same for H(dh), C(dc), and B()
            it = Sigmoid(W(inputx) + B(void) + H(dh) + C(dc))       // input gate(t)
            bit = it .* Tanh(W(inputx) + (H(dh) + B(void)))         // applied to tanh of input network

            ft = Sigmoid(W(inputx) + B(void) + H(dh) + C(dc))       // forget-me-not gate(t)
            bft = ft .* dc                                          // applied to cell(t-1)

            ct = bft + bit                                          // c(t) is sum of both

            ot = Sigmoid(W(inputx) + B(void) + H(dh) + C(ct))       // output gate(t)
            mt = ot .* Tanh(ct)                                     // applied to tanh(cell(t))

            output = Wmr * Stabilize(mt)                            // projection
        ]

        // define basic I/O
        baseFeatDim = 33
        featDim = 11 * baseFeatDim      // TODO: 363--is this the correct explanation?
        labelDim = 132

        // hidden dimensions
        cellDim = 1024
        hiddenDim = 256
        numLSTMs = 3        // number of hidden LSTM model layers

        // features
        features = Input(featDim, 1, tag='feature')
        labels = Input(labelDim, 1, tag='label')
        feashift = RowSlice(featDim - baseFeatDim, baseFeatDim, features);      # shift 5 frames right (x_{t+5} -> x_{t} )  // TODO why 5? Where do I see this?

        featNorm = MeanVarNorm(feashift)

        // define the stack of hidden LSTM layers
        LSTMoutput[k:1..numLSTMs] = if k == 1
                                    then LSTMPComponentWithSelfStab(baseFeatDim, hiddenDim, cellDim, featNorm)
                                    else LSTMPComponentWithSelfStab(hiddenDim,   hiddenDim, cellDim, LSTMoutput[k-1].output)

        // and add a softmax layer on top
        W(in) = WeightParam(labelDim, hiddenDim) * Stabilize(in)
        B = BiasParam(labelDim)
        
        LSTMoutputW = W(LSTMoutput[numLSTMs].output) + B;

        // training
        cr = CrossEntropyWithSoftmax(labels, LSTMoutputW, tag='criterion')  // this is the objective
        Err = ErrorPrediction(labels, LSTMoutputW, tag='eval')              // this also gets tracked

        // decoding
        logPrior = LogPrior(labels)	 
        ScaledLogLikelihood = Minus(LSTMoutputW, logPrior, tag='output')    // sadly we can't say x - y since we want to assign a tag
    ]
]<|MERGE_RESOLUTION|>--- conflicted
+++ resolved
@@ -13,15 +13,9 @@
     deviceId=$DeviceId$
     traceLevel=1
     
-<<<<<<< HEAD
-    xNDLNetworkBuilder=[
-        networkDescription=$TEST_DIR$/lstmp-3layer_WithSelfStab.ndl
-    ]
-=======
     NDLNetworkBuilder=[
-		networkDescription=$NDLDir$/lstmp-3layer_WithSelfStab.ndl
+        networkDescription=$NDLDir$/lstmp-3layer_WithSelfStab.ndl
     ]    
->>>>>>> e5cc613c
     
     SGD=[
         epochSize=20480
