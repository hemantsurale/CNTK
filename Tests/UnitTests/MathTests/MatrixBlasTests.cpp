//
// <copyright file="MatrixBlasTests.cpp" company="Microsoft">
//     Copyright (c) Microsoft Corporation.  All rights reserved.
// </copyright>
//
#include "stdafx.h"
#include <math.h>
#include <crtdefs.h>
#include "../../../Math/Math/Matrix.h"
#include "../../../Math/Math/CPUMatrix.h"

using namespace Microsoft::MSR::CNTK;

<<<<<<< HEAD
namespace Microsoft
{
	namespace MSR
	{
		namespace CNTK
		{
			namespace Test
			{
				const size_t c_value_1 = 1;
				const size_t c_value_2 = 2;
				const size_t c_value_3 = 3;

				BOOST_AUTO_TEST_SUITE(CPUMatrixSuite)

					BOOST_FIXTURE_TEST_CASE(MatrixMultiplyTest, RandomSeedFixture)
				{
					//Part 1: Multiply with identity matrix
					SingleMatrix matrixA = SingleMatrix::RandomGaussian(64, 23, 0, 2, IncrementCounter());
					SingleMatrix matrixB = SingleMatrix::Eye(23);
					SingleMatrix matrixC = matrixA * matrixB;
					foreach_coord(i, j, matrixA)
					{
						BOOST_CHECK_EQUAL(matrixA(i, j), matrixC(i, j));
					}

					SingleMatrix matrix0(3, 3, AUTOPLACEMATRIX);
					matrix0(0, 0) = 1; matrix0(0, 1) = 2; matrix0(0, 2) = 3;
					matrix0(1, 0) = 4; matrix0(1, 1) = 5; matrix0(1, 2) = 6;
					matrix0(2, 0) = 7; matrix0(2, 1) = 8; matrix0(2, 2) = 9;

					//Part 2: Compare with Octave on toy example
					SingleMatrix matrix1(3, 4, AUTOPLACEMATRIX);
					matrix1(0, 0) = 8; matrix1(0, 1) = 9; matrix1(0, 2) = 3; matrix1(0, 3) = 45;
					matrix1(1, 0) = 3; matrix1(1, 1) = 4; matrix1(1, 2) = 56; matrix1(1, 3) = 1;
					matrix1(2, 0) = -3; matrix1(2, 1) = 5; matrix1(2, 2) = 2; matrix1(2, 3) = 6;
					SingleMatrix matrix2 = matrix0 * matrix1;
					BOOST_CHECK_EQUAL(5, matrix2(0, 0)); BOOST_CHECK_EQUAL(32, matrix2(0, 1)); BOOST_CHECK_EQUAL(121, matrix2(0, 2)); BOOST_CHECK_EQUAL(65, matrix2(0, 3));
					BOOST_CHECK_EQUAL(29, matrix2(1, 0)); BOOST_CHECK_EQUAL(86, matrix2(1, 1)); BOOST_CHECK_EQUAL(304, matrix2(1, 2)); BOOST_CHECK_EQUAL(221, matrix2(1, 3));
					BOOST_CHECK_EQUAL(53, matrix2(2, 0)); BOOST_CHECK_EQUAL(140, matrix2(2, 1)); BOOST_CHECK_EQUAL(487, matrix2(2, 2)); BOOST_CHECK_EQUAL(377, matrix2(2, 3));
				}

				BOOST_FIXTURE_TEST_CASE(MatrixMultiplyAndPlusAndMinus, RandomSeedFixture)
				{
					//Part 1: Multiply with identity matrix
					SingleMatrix matrixA = SingleMatrix::RandomGaussian(64, 23, 0, 2, IncrementCounter());
					SingleMatrix matrixB = SingleMatrix::Eye(23);
					SingleMatrix matrixB1 = SingleMatrix::RandomUniform(64, 23, -95.23f, 43.5f, IncrementCounter());
					SingleMatrix matrixB2 = SingleMatrix::RandomUniform(64, 23, 23.23f, 143.5f, IncrementCounter());
					SingleMatrix C = ((matrixA * matrixB) + matrixB1) - matrixB2;
					foreach_coord(i, j, matrixA)
					{
						BOOST_CHECK_EQUAL(matrixA(i, j) + matrixB1(i, j) - matrixB2(i, j), C(i, j));
					}

					//Part 3: compare with CPUMatrix results
					// TODO: Split into separate test case WI# 82
					CPUMatrix<float> cpuMatrix1 = CPUMatrix<float>::RandomUniform(429, 1024, -1, 1, IncrementCounter());
					CPUMatrix<float> cpuMatrix2 = CPUMatrix<float>::RandomUniform(429, 1024, -2, 2, IncrementCounter());
					CPUMatrix<float> cpuMatrix3 = CPUMatrix<float>::RandomUniform(1024, 1024, -3, 1, IncrementCounter());
					CPUMatrix<float> copyCpuMatrix3(cpuMatrix3);
					CPUMatrix<float>::MultiplyAndAdd(cpuMatrix1, true, cpuMatrix2, false, cpuMatrix3);

					SingleMatrix singleMatrix1(429, 1024, cpuMatrix1.GetArray(), matrixFlagNormal);
					SingleMatrix singleMatrix2(429, 1024, cpuMatrix2.GetArray(), matrixFlagNormal);
					SingleMatrix singleMatrix3(1024, 1024, copyCpuMatrix3.GetArray(), matrixFlagNormal);
					SingleMatrix::MultiplyAndAdd(singleMatrix1, true, singleMatrix2, false, singleMatrix3);
					foreach_coord(i, j, singleMatrix3)
					{
						BOOST_CHECK(fabs(singleMatrix3(i, j) - cpuMatrix3(i, j)) < c_epsilonFloat5E4);
					}

					// TODO: Split into separate test case WI# 82
					SingleMatrix singleMatrix4 = SingleMatrix::Ones(8, 9);
					SingleMatrix singleMatrix5 = SingleMatrix::Ones(8, 1);
					singleMatrix5(4, 0) = -5.5;
					SingleMatrix::ScaleAndAdd(1, singleMatrix5, singleMatrix4);
					foreach_coord(i, j, singleMatrix4)
					{
						if (i != 4)
						{
							BOOST_CHECK_EQUAL(2, singleMatrix4(i, j));
						}
						else
						{
							BOOST_CHECK_EQUAL(-4.5, singleMatrix4(i, j));
						}
					}
				}

				BOOST_FIXTURE_TEST_CASE(MatrixScaleAndAdd, RandomSeedFixture)
				{
					const int seed = rand();
					const SingleMatrix singleMatrixA = SingleMatrix::RandomUniform(1024, 512, -12.34f, 55.2312f, seed + 0, 0);
					const SingleMatrix singleMatrixB = SingleMatrix::RandomUniform(1024, 512, -12.34f, 55.2312f, seed + 1, 0);
					SingleMatrix singleMatrixC(singleMatrixB);
					const float alpha = 0.34213f;
					SingleMatrix::ScaleAndAdd(alpha, singleMatrixA, singleMatrixC);
					foreach_coord(i, j, singleMatrixC)
					{
						BOOST_CHECK(fabsf(singleMatrixC(i, j) - (alpha * singleMatrixA(i, j) + singleMatrixB(i, j))) < c_epsilonFloatE5);
					}

					// Test 2
					// TODO: Split into separate test case WI# 82
					const SingleMatrix singleMatrixA1 = SingleMatrix::RandomUniform(1024, 512, -12.34f, 55.2312f, seed + 2, 0);
					const SingleMatrix singleMatrixB1 = SingleMatrix::RandomUniform(1024, 512, -12.34f, 55.2312f, seed + 3, 0);
					SingleMatrix singleMatrixC1(singleMatrixB1); // C1==B1            
					const float beta = -1.4654f;
					SingleMatrix::ScaleAndAdd(alpha, singleMatrixA1, beta, singleMatrixC1); // C1=alpha*A1+beta*C1
					foreach_coord(i, j, singleMatrixC1)
					{
						BOOST_CHECK(fabsf(singleMatrixC1(i, j) - (alpha * singleMatrixA1(i, j) + beta * singleMatrixB1(i, j))) < c_epsilonFloatE5);
					}

					// Test 3 - columnwise
					// TODO: Split into separate test case WI# 82
					const SingleMatrix singleMatrixA2 = SingleMatrix::RandomUniform(1024, 1, -12.34f, 55.2312f, seed + 4, 0);
					const SingleMatrix singleMatrixB2 = SingleMatrix::RandomUniform(1024, 512, -12.34f, 55.2312f, seed + 5, 0); // Column
					SingleMatrix singleMatrixC2(singleMatrixB2); // C2==B2            
					const float betaOne = 1;
					SingleMatrix::ScaleAndAdd(alpha, singleMatrixA2, betaOne, singleMatrixC2); // C2=alpha*A1+beta*C1
					foreach_coord(i, j, singleMatrixC2)
					{
						float x = singleMatrixC2(i, j);
						float y = (alpha*singleMatrixA2(i, 0) + betaOne * singleMatrixB2(i, j));
						BOOST_CHECK(fabsf(x - y) < c_epsilonFloatE5);
					}
				}

				BOOST_FIXTURE_TEST_CASE(MatrixScaleAndAdd_double, RandomSeedFixture)
				{
					const int seed = rand();
					DoubleMatrix matrixA = DoubleMatrix::RandomUniform(1024, 512, -12.34, 55.2312, seed + 0, 0);
					DoubleMatrix matrixB = DoubleMatrix::RandomUniform(1024, 512, -12.34, 55.2312, seed + 1, 0);
					DoubleMatrix matrixC(matrixB);
					const float alpha = 0.34213f;
					DoubleMatrix::ScaleAndAdd(alpha, matrixA, matrixC);
					foreach_coord(i, j, matrixC)
					{
						BOOST_CHECK(fabsf(static_cast<float>(matrixC(i, j) - (alpha * matrixA(i, j) + matrixB(i, j)))) < c_epsilonDoubleE11);
					}

					//Test 2
					// TODO: Split into separate test case WI# 82
					DoubleMatrix matrixA1 = DoubleMatrix::RandomUniform(1024, 512, -12.34f, 55.2312f, seed + 2, 0);
					DoubleMatrix matrixB1 = DoubleMatrix::RandomUniform(1024, 512, -12.34f, 55.2312f, seed + 3, 0);
					DoubleMatrix matrixC1(matrixB1); // C1==B1            
					const float beta = -1.4654f;
					DoubleMatrix::ScaleAndAdd(alpha, matrixA1, beta, matrixC1); // C1=alpha*A1+beta*C1
					foreach_coord(i, j, matrixC1)
					{
						BOOST_CHECK(fabsf(static_cast<float>(matrixC1(i, j) - (alpha * matrixA1(i, j) + beta * matrixB1(i, j)))) < c_epsilonDoubleE11);
					}

					//Test 3 - columnwise
					// TODO: Split into separate test case WI# 82
					DoubleMatrix matrixA2 = DoubleMatrix::RandomUniform(1024, 1, -12.34, 55.2312, seed + 4, 0);
					DoubleMatrix matrixB2 = DoubleMatrix::RandomUniform(1024, 512, -12.34, 55.2312, seed + 5, 0); // Column
					DoubleMatrix matrixC2(matrixB2); // C2==B2            
					const float betaOne = 1;
					DoubleMatrix::ScaleAndAdd(alpha, matrixA2, betaOne, matrixC2); // C2=alpha*A1+beta*C1
					foreach_coord(i, j, matrixC2)
					{
						float x = static_cast<float>(matrixC2(i, j));
						float y = static_cast<float>((alpha * matrixA2(i, 0)) + (betaOne * matrixB2(i, j)));
						BOOST_CHECK(fabsf(x - y) < c_epsilonDoubleE11);
					}
				}

				BOOST_FIXTURE_TEST_CASE(MatrixNorms, RandomSeedFixture)
				{
					SingleMatrix matrix0(c_value_2, c_value_3);
					matrix0(0, 0) = 1; matrix0(0, 1) = 2; matrix0(0, 2) = 3;
					matrix0(1, 0) = 4; matrix0(1, 1) = 5; matrix0(1, 2) = 6;

					SingleMatrix matrix3;
					matrix0.VectorNorm1(matrix3, true);
					SingleMatrix matrix2(c_value_1, c_value_3);
					matrix2(0, 0) = 5; matrix2(0, 1) = 7; matrix2(0, 2) = 9;
					BOOST_CHECK(matrix3.IsEqualTo(matrix2));

					matrix0.VectorNorm1(matrix3, false);
					matrix2.Resize(2, 1);
					matrix2(0, 0) = 6;
					matrix2(1, 0) = 15;
					BOOST_CHECK(matrix3.IsEqualTo(matrix2));

					matrix0.VectorNorm2(matrix3, true);
					matrix2.Resize(1, 3);
					matrix2(0, 0) = 4.1231f;
					matrix2(0, 1) = 5.3852f;
					matrix2(0, 2) = 6.7082f;
					BOOST_CHECK(matrix3.IsEqualTo(matrix2, c_epsilonFloat5E4));

					matrix0.VectorNorm2(matrix3, false);
					matrix2.Resize(2, 1);
					matrix2(0, 0) = 3.7417f;
					matrix2(1, 0) = 8.7750f;
					BOOST_CHECK(matrix3.IsEqualTo(matrix2, c_epsilonFloat5E4));

					SingleMatrix matrix00(c_value_2, c_value_3);
					matrix00(0, 0) = 1; matrix00(0, 1) = 2; matrix00(0, 2) = 3;
					matrix00(1, 0) = 4; matrix00(1, 1) = 5; matrix00(1, 2) = 6;
					SingleMatrix matrix1;
					matrix00.VectorMax(matrix1, matrix3, true);
					matrix2.Resize(1, 3);
					matrix2(0, 0) = 4; matrix2(0, 1) = 5; matrix2(0, 2) = 6;
					BOOST_CHECK(matrix3.IsEqualTo(matrix2, c_epsilonFloatE4));

					matrix00.VectorMax(matrix1, matrix3, false);
					matrix2.Resize(2, 1);
					matrix2(0, 0) = 3;
					matrix2(1, 0) = 6;
					BOOST_CHECK(matrix3.IsEqualTo(matrix2, c_epsilonFloatE4));

					matrix0.VectorNormInf(matrix3, true);
					matrix2.Resize(1, 3);
					matrix2(0, 0) = 4; matrix2(0, 1) = 5; matrix2(0, 2) = 6;
					BOOST_CHECK(matrix3.IsEqualTo(matrix2, c_epsilonFloatE4));

					matrix0.VectorNormInf(matrix3, false);
					matrix2.Resize(2, 1);
					matrix2(0, 0) = 3;
					matrix2(1, 0) = 6;
					BOOST_CHECK(matrix3.IsEqualTo(matrix2));

					matrix00(0, 0) = 1; matrix00(0, 1) = 2; matrix00(0, 2) = 3;
					matrix00(1, 0) = 4; matrix00(1, 1) = 5; matrix00(1, 2) = 6;
					BOOST_CHECK_EQUAL(6, matrix00.MatrixNormInf());

					BOOST_CHECK(abs(matrix0.FrobeniusNorm() - 9.5394f) < c_epsilonFloatE4);
					BOOST_CHECK(abs(matrix0.MatrixNormInf() - 6) < c_epsilonFloatE4);
					BOOST_CHECK_EQUAL(21, matrix00.MatrixNorm1());

					Matrix<float> matrixA = Matrix<float>::Eye(4096);
					BOOST_CHECK_EQUAL(4096, matrixA.MatrixNorm0());

					Matrix<float> matrixB = Matrix<float>::Eye(5);
					BOOST_CHECK_EQUAL(5, matrixB.MatrixNorm0());
				}

				BOOST_FIXTURE_TEST_CASE(MatrixInnerProductOfMatrices, RandomSeedFixture)
				{
					SingleMatrix vector1(c_value_2, c_value_3);
					vector1(0, 0) = 1; vector1(0, 1) = 2; vector1(0, 2) = 3;
					vector1(1, 0) = 4; vector1(1, 1) = 5; vector1(1, 2) = 6;
					SingleMatrix vector2(c_value_2, c_value_3);
					vector2(0, 0) = 7; vector2(0, 1) = 8; vector2(0, 2) = 9;
					vector2(1, 0) = 10; vector2(1, 1) = 11; vector2(1, 2) = 12;
					const float ip = SingleMatrix::InnerProductOfMatrices(vector1, vector2);
					BOOST_CHECK_EQUAL(217, ip);
				}

				BOOST_AUTO_TEST_SUITE_END()
			}
		}
	}
}
=======
namespace Microsoft { namespace MSR { namespace CNTK { namespace Test {
    const size_t c_value_1 = 1;
    const size_t c_value_2 = 2;
    const size_t c_value_3 = 3;

    BOOST_AUTO_TEST_SUITE(CPUMatrixSuite)

        BOOST_FIXTURE_TEST_CASE(MatrixMultiplyTest, RandomSeedFixture)
    {
        //Part 1: Multiply with identity matrix
        SingleMatrix matrixA = SingleMatrix::RandomGaussian(64, 23, 0, 2, IncrementCounter());
        SingleMatrix matrixB = SingleMatrix::Eye(23);
        SingleMatrix matrixC = matrixA * matrixB;
        foreach_coord(i, j, matrixA)
        {
            BOOST_CHECK_EQUAL(matrixA(i, j), matrixC(i, j));
        }

        SingleMatrix matrix0(3, 3, AUTOPLACEMATRIX);
        matrix0(0, 0) = 1; matrix0(0, 1) = 2; matrix0(0, 2) = 3;
        matrix0(1, 0) = 4; matrix0(1, 1) = 5; matrix0(1, 2) = 6;
        matrix0(2, 0) = 7; matrix0(2, 1) = 8; matrix0(2, 2) = 9;

        //Part 2: Compare with Octave on toy example
        SingleMatrix matrix1(3, 4, AUTOPLACEMATRIX);
        matrix1(0, 0) = 8; matrix1(0, 1) = 9; matrix1(0, 2) = 3; matrix1(0, 3) = 45;
        matrix1(1, 0) = 3; matrix1(1, 1) = 4; matrix1(1, 2) = 56; matrix1(1, 3) = 1;
        matrix1(2, 0) = -3; matrix1(2, 1) = 5; matrix1(2, 2) = 2; matrix1(2, 3) = 6;
        SingleMatrix matrix2 = matrix0 * matrix1;
        BOOST_CHECK_EQUAL(5, matrix2(0, 0)); BOOST_CHECK_EQUAL(32, matrix2(0, 1)); BOOST_CHECK_EQUAL(121, matrix2(0, 2)); BOOST_CHECK_EQUAL(65, matrix2(0, 3));
        BOOST_CHECK_EQUAL(29, matrix2(1, 0)); BOOST_CHECK_EQUAL(86, matrix2(1, 1)); BOOST_CHECK_EQUAL(304, matrix2(1, 2)); BOOST_CHECK_EQUAL(221, matrix2(1, 3));
        BOOST_CHECK_EQUAL(53, matrix2(2, 0)); BOOST_CHECK_EQUAL(140, matrix2(2, 1)); BOOST_CHECK_EQUAL(487, matrix2(2, 2)); BOOST_CHECK_EQUAL(377, matrix2(2, 3));
    }

    BOOST_FIXTURE_TEST_CASE(MatrixMultiplyAndPlusAndMinus, RandomSeedFixture)
    {
        //Part 1: Multiply with identity matrix
        SingleMatrix matrixA = SingleMatrix::RandomGaussian(64, 23, 0, 2, IncrementCounter());
        SingleMatrix matrixB = SingleMatrix::Eye(23);
        SingleMatrix matrixB1 = SingleMatrix::RandomUniform(64, 23, -95.23f, 43.5f, IncrementCounter());
        SingleMatrix matrixB2 = SingleMatrix::RandomUniform(64, 23, 23.23f, 143.5f, IncrementCounter());
        SingleMatrix C = ((matrixA * matrixB) + matrixB1) - matrixB2;
        foreach_coord(i, j, matrixA)
        {
            BOOST_CHECK_EQUAL(matrixA(i, j) + matrixB1(i, j) - matrixB2(i, j), C(i, j));
        }

        //Part 3: compare with CPUMatrix results
        // TODO: Split into separate test case WI# 82
        CPUMatrix<float> cpuMatrix1 = CPUMatrix<float>::RandomUniform(429, 1024, -1, 1, IncrementCounter());
        CPUMatrix<float> cpuMatrix2 = CPUMatrix<float>::RandomUniform(429, 1024, -2, 2, IncrementCounter());
        CPUMatrix<float> cpuMatrix3 = CPUMatrix<float>::RandomUniform(429, 1024, -3, 1, IncrementCounter());
        CPUMatrix<float> copyCpuMatrix3(cpuMatrix3);
        CPUMatrix<float>::MultiplyAndAdd(cpuMatrix1, true, cpuMatrix2, false, cpuMatrix3);

        SingleMatrix singleMatrix1(429, 1024, cpuMatrix1.GetArray(), matrixFlagNormal);
        SingleMatrix singleMatrix2(429, 1024, cpuMatrix2.GetArray(), matrixFlagNormal);
        SingleMatrix singleMatrix3(429, 1024, copyCpuMatrix3.GetArray(), matrixFlagNormal);
        SingleMatrix::MultiplyAndAdd(singleMatrix1, true, singleMatrix2, false, singleMatrix3);
        foreach_coord(i, j, singleMatrix3)
        {
            BOOST_CHECK(fabs(singleMatrix3(i, j) - cpuMatrix3(i, j)) < c_epsilonFloat5E4);
        }

        // TODO: Split into separate test case WI# 82
        SingleMatrix singleMatrix4 = SingleMatrix::Ones(8, 9);
        SingleMatrix singleMatrix5 = SingleMatrix::Ones(8, 1);
        singleMatrix5(4, 0) = -5.5;
        SingleMatrix::ScaleAndAdd(1, singleMatrix5, singleMatrix4);
        foreach_coord(i, j, singleMatrix4)
        {
            if (i != 4)
            {
                BOOST_CHECK_EQUAL(2, singleMatrix4(i, j));
            }
            else
            {
                BOOST_CHECK_EQUAL(-4.5, singleMatrix4(i, j));
            }
        }
    }

    BOOST_FIXTURE_TEST_CASE(MatrixScaleAndAdd, RandomSeedFixture)
    {
        const int seed = rand();
        const SingleMatrix singleMatrixA = SingleMatrix::RandomUniform(1024, 512, -12.34f, 55.2312f, seed + 0, 0);
        const SingleMatrix singleMatrixB = SingleMatrix::RandomUniform(1024, 512, -12.34f, 55.2312f, seed + 1, 0);
        SingleMatrix singleMatrixC(singleMatrixB);
        const float alpha = 0.34213f;
        SingleMatrix::ScaleAndAdd(alpha, singleMatrixA, singleMatrixC);
        foreach_coord(i, j, singleMatrixC)
        {
            BOOST_CHECK(fabsf(singleMatrixC(i, j) - (alpha * singleMatrixA(i, j) + singleMatrixB(i, j))) < c_epsilonFloatE5);
        }

        // Test 2
        // TODO: Split into separate test case WI# 82
        const SingleMatrix singleMatrixA1 = SingleMatrix::RandomUniform(1024, 512, -12.34f, 55.2312f, seed + 2, 0);
        const SingleMatrix singleMatrixB1 = SingleMatrix::RandomUniform(1024, 512, -12.34f, 55.2312f, seed + 3, 0);
        SingleMatrix singleMatrixC1(singleMatrixB1); // C1==B1            
        const float beta = -1.4654f;
        SingleMatrix::ScaleAndAdd(alpha, singleMatrixA1, beta, singleMatrixC1); // C1=alpha*A1+beta*C1
        foreach_coord(i, j, singleMatrixC1)
        {
            BOOST_CHECK(fabsf(singleMatrixC1(i, j) - (alpha * singleMatrixA1(i, j) + beta * singleMatrixB1(i, j))) < c_epsilonFloatE5);
        }

        // Test 3 - columnwise
        // TODO: Split into separate test case WI# 82
        const SingleMatrix singleMatrixA2 = SingleMatrix::RandomUniform(1024, 1, -12.34f, 55.2312f, seed + 4, 0);
        const SingleMatrix singleMatrixB2 = SingleMatrix::RandomUniform(1024, 512, -12.34f, 55.2312f, seed + 5, 0); // Column
        SingleMatrix singleMatrixC2(singleMatrixB2); // C2==B2            
        const float betaOne = 1;
        SingleMatrix::ScaleAndAdd(alpha, singleMatrixA2, betaOne, singleMatrixC2); // C2=alpha*A1+beta*C1
        foreach_coord(i, j, singleMatrixC2)
        {
            float x = singleMatrixC2(i, j);
            float y = (alpha*singleMatrixA2(i, 0) + betaOne * singleMatrixB2(i, j));
            BOOST_CHECK(fabsf(x - y) < c_epsilonFloatE5);
        }
    }

    BOOST_FIXTURE_TEST_CASE(MatrixScaleAndAdd_double, RandomSeedFixture)
    {
        const int seed = rand();
        DoubleMatrix matrixA = DoubleMatrix::RandomUniform(1024, 512, -12.34, 55.2312, seed + 0, 0);
        DoubleMatrix matrixB = DoubleMatrix::RandomUniform(1024, 512, -12.34, 55.2312, seed + 1, 0);
        DoubleMatrix matrixC(matrixB);
        const float alpha = 0.34213f;
        DoubleMatrix::ScaleAndAdd(alpha, matrixA, matrixC);
        foreach_coord(i, j, matrixC)
        {
            BOOST_CHECK(fabsf(static_cast<float>(matrixC(i, j) - (alpha * matrixA(i, j) + matrixB(i, j)))) < c_epsilonDoubleE11);
        }

        //Test 2
        // TODO: Split into separate test case WI# 82
        DoubleMatrix matrixA1 = DoubleMatrix::RandomUniform(1024, 512, -12.34f, 55.2312f, seed + 2, 0);
        DoubleMatrix matrixB1 = DoubleMatrix::RandomUniform(1024, 512, -12.34f, 55.2312f, seed + 3, 0);
        DoubleMatrix matrixC1(matrixB1); // C1==B1            
        const float beta = -1.4654f;
        DoubleMatrix::ScaleAndAdd(alpha, matrixA1, beta, matrixC1); // C1=alpha*A1+beta*C1
        foreach_coord(i, j, matrixC1)
        {
            BOOST_CHECK(fabsf(static_cast<float>(matrixC1(i, j) - (alpha * matrixA1(i, j) + beta * matrixB1(i, j)))) < c_epsilonDoubleE11);
        }

        //Test 3 - columnwise
        // TODO: Split into separate test case WI# 82
        DoubleMatrix matrixA2 = DoubleMatrix::RandomUniform(1024, 1, -12.34, 55.2312, seed + 4, 0);
        DoubleMatrix matrixB2 = DoubleMatrix::RandomUniform(1024, 512, -12.34, 55.2312, seed + 5, 0); // Column
        DoubleMatrix matrixC2(matrixB2); // C2==B2            
        const float betaOne = 1;
        DoubleMatrix::ScaleAndAdd(alpha, matrixA2, betaOne, matrixC2); // C2=alpha*A1+beta*C1
        foreach_coord(i, j, matrixC2)
        {
            float x = static_cast<float>(matrixC2(i, j));
            float y = static_cast<float>((alpha * matrixA2(i, 0)) + (betaOne * matrixB2(i, j)));
            BOOST_CHECK(fabsf(x - y) < c_epsilonDoubleE11);
        }
    }

    BOOST_FIXTURE_TEST_CASE(MatrixNorms, RandomSeedFixture)
    {
        SingleMatrix matrix0(c_value_2, c_value_3);
        matrix0(0, 0) = 1; matrix0(0, 1) = 2; matrix0(0, 2) = 3;
        matrix0(1, 0) = 4; matrix0(1, 1) = 5; matrix0(1, 2) = 6;

        SingleMatrix matrix3;
        matrix0.VectorNorm1(matrix3, true);
        SingleMatrix matrix2(c_value_1, c_value_3);
        matrix2(0, 0) = 5; matrix2(0, 1) = 7; matrix2(0, 2) = 9;
        BOOST_CHECK(matrix3.IsEqualTo(matrix2));

        matrix0.VectorNorm1(matrix3, false);
        matrix2.Resize(2, 1);
        matrix2(0, 0) = 6;
        matrix2(1, 0) = 15;
        BOOST_CHECK(matrix3.IsEqualTo(matrix2));

        matrix0.VectorNorm2(matrix3, true);
        matrix2.Resize(1, 3);
        matrix2(0, 0) = 4.1231f;
        matrix2(0, 1) = 5.3852f;
        matrix2(0, 2) = 6.7082f;
        BOOST_CHECK(matrix3.IsEqualTo(matrix2, c_epsilonFloat5E4));

        matrix0.VectorNorm2(matrix3, false);
        matrix2.Resize(2, 1);
        matrix2(0, 0) = 3.7417f;
        matrix2(1, 0) = 8.7750f;
        BOOST_CHECK(matrix3.IsEqualTo(matrix2, c_epsilonFloat5E4));

        SingleMatrix matrix00(c_value_2, c_value_3);
        matrix00(0, 0) = 1; matrix00(0, 1) = 2; matrix00(0, 2) = 3;
        matrix00(1, 0) = 4; matrix00(1, 1) = 5; matrix00(1, 2) = 6;
        SingleMatrix matrix1;
        matrix00.VectorMax(matrix1, matrix3, true);
        matrix2.Resize(1, 3);
        matrix2(0, 0) = 4; matrix2(0, 1) = 5; matrix2(0, 2) = 6;
        BOOST_CHECK(matrix3.IsEqualTo(matrix2, c_epsilonFloatE4));

        matrix00.VectorMax(matrix1, matrix3, false);
        matrix2.Resize(2, 1);
        matrix2(0, 0) = 3;
        matrix2(1, 0) = 6;
        BOOST_CHECK(matrix3.IsEqualTo(matrix2, c_epsilonFloatE4));

        matrix0.VectorNormInf(matrix3, true);
        matrix2.Resize(1, 3);
        matrix2(0, 0) = 4; matrix2(0, 1) = 5; matrix2(0, 2) = 6;
        BOOST_CHECK(matrix3.IsEqualTo(matrix2, c_epsilonFloatE4));

        matrix0.VectorNormInf(matrix3, false);
        matrix2.Resize(2, 1);
        matrix2(0, 0) = 3;
        matrix2(1, 0) = 6;
        BOOST_CHECK(matrix3.IsEqualTo(matrix2));

        matrix00(0, 0) = 1; matrix00(0, 1) = 2; matrix00(0, 2) = 3;
        matrix00(1, 0) = 4; matrix00(1, 1) = 5; matrix00(1, 2) = 6;
        BOOST_CHECK_EQUAL(6, matrix00.MatrixNormInf());

        BOOST_CHECK(abs(matrix0.FrobeniusNorm() - 9.5394f) < c_epsilonFloatE4);
        BOOST_CHECK(abs(matrix0.MatrixNormInf() - 6) < c_epsilonFloatE4);
        BOOST_CHECK_EQUAL(21, matrix00.MatrixNorm1());

        Matrix<float> matrixA = Matrix<float>::Eye(4096);
        BOOST_CHECK_EQUAL(4096, matrixA.MatrixNorm0());

        Matrix<float> matrixB = Matrix<float>::Eye(5);
        BOOST_CHECK_EQUAL(5, matrixB.MatrixNorm0());
    }

    BOOST_FIXTURE_TEST_CASE(MatrixInnerProductOfMatrices, RandomSeedFixture)
    {
        SingleMatrix vector1(c_value_2, c_value_3);
        vector1(0, 0) = 1; vector1(0, 1) = 2; vector1(0, 2) = 3;
        vector1(1, 0) = 4; vector1(1, 1) = 5; vector1(1, 2) = 6;
        SingleMatrix vector2(c_value_2, c_value_3);
        vector2(0, 0) = 7; vector2(0, 1) = 8; vector2(0, 2) = 9;
        vector2(1, 0) = 10; vector2(1, 1) = 11; vector2(1, 2) = 12;
        const float ip = SingleMatrix::InnerProductOfMatrices(vector1, vector2);
        BOOST_CHECK_EQUAL(217, ip);
    }

    BOOST_AUTO_TEST_SUITE_END()
} } } }

>>>>>>> 82cc18e1
<|MERGE_RESOLUTION|>--- conflicted
+++ resolved
@@ -11,266 +11,6 @@
 
 using namespace Microsoft::MSR::CNTK;
 
-<<<<<<< HEAD
-namespace Microsoft
-{
-	namespace MSR
-	{
-		namespace CNTK
-		{
-			namespace Test
-			{
-				const size_t c_value_1 = 1;
-				const size_t c_value_2 = 2;
-				const size_t c_value_3 = 3;
-
-				BOOST_AUTO_TEST_SUITE(CPUMatrixSuite)
-
-					BOOST_FIXTURE_TEST_CASE(MatrixMultiplyTest, RandomSeedFixture)
-				{
-					//Part 1: Multiply with identity matrix
-					SingleMatrix matrixA = SingleMatrix::RandomGaussian(64, 23, 0, 2, IncrementCounter());
-					SingleMatrix matrixB = SingleMatrix::Eye(23);
-					SingleMatrix matrixC = matrixA * matrixB;
-					foreach_coord(i, j, matrixA)
-					{
-						BOOST_CHECK_EQUAL(matrixA(i, j), matrixC(i, j));
-					}
-
-					SingleMatrix matrix0(3, 3, AUTOPLACEMATRIX);
-					matrix0(0, 0) = 1; matrix0(0, 1) = 2; matrix0(0, 2) = 3;
-					matrix0(1, 0) = 4; matrix0(1, 1) = 5; matrix0(1, 2) = 6;
-					matrix0(2, 0) = 7; matrix0(2, 1) = 8; matrix0(2, 2) = 9;
-
-					//Part 2: Compare with Octave on toy example
-					SingleMatrix matrix1(3, 4, AUTOPLACEMATRIX);
-					matrix1(0, 0) = 8; matrix1(0, 1) = 9; matrix1(0, 2) = 3; matrix1(0, 3) = 45;
-					matrix1(1, 0) = 3; matrix1(1, 1) = 4; matrix1(1, 2) = 56; matrix1(1, 3) = 1;
-					matrix1(2, 0) = -3; matrix1(2, 1) = 5; matrix1(2, 2) = 2; matrix1(2, 3) = 6;
-					SingleMatrix matrix2 = matrix0 * matrix1;
-					BOOST_CHECK_EQUAL(5, matrix2(0, 0)); BOOST_CHECK_EQUAL(32, matrix2(0, 1)); BOOST_CHECK_EQUAL(121, matrix2(0, 2)); BOOST_CHECK_EQUAL(65, matrix2(0, 3));
-					BOOST_CHECK_EQUAL(29, matrix2(1, 0)); BOOST_CHECK_EQUAL(86, matrix2(1, 1)); BOOST_CHECK_EQUAL(304, matrix2(1, 2)); BOOST_CHECK_EQUAL(221, matrix2(1, 3));
-					BOOST_CHECK_EQUAL(53, matrix2(2, 0)); BOOST_CHECK_EQUAL(140, matrix2(2, 1)); BOOST_CHECK_EQUAL(487, matrix2(2, 2)); BOOST_CHECK_EQUAL(377, matrix2(2, 3));
-				}
-
-				BOOST_FIXTURE_TEST_CASE(MatrixMultiplyAndPlusAndMinus, RandomSeedFixture)
-				{
-					//Part 1: Multiply with identity matrix
-					SingleMatrix matrixA = SingleMatrix::RandomGaussian(64, 23, 0, 2, IncrementCounter());
-					SingleMatrix matrixB = SingleMatrix::Eye(23);
-					SingleMatrix matrixB1 = SingleMatrix::RandomUniform(64, 23, -95.23f, 43.5f, IncrementCounter());
-					SingleMatrix matrixB2 = SingleMatrix::RandomUniform(64, 23, 23.23f, 143.5f, IncrementCounter());
-					SingleMatrix C = ((matrixA * matrixB) + matrixB1) - matrixB2;
-					foreach_coord(i, j, matrixA)
-					{
-						BOOST_CHECK_EQUAL(matrixA(i, j) + matrixB1(i, j) - matrixB2(i, j), C(i, j));
-					}
-
-					//Part 3: compare with CPUMatrix results
-					// TODO: Split into separate test case WI# 82
-					CPUMatrix<float> cpuMatrix1 = CPUMatrix<float>::RandomUniform(429, 1024, -1, 1, IncrementCounter());
-					CPUMatrix<float> cpuMatrix2 = CPUMatrix<float>::RandomUniform(429, 1024, -2, 2, IncrementCounter());
-					CPUMatrix<float> cpuMatrix3 = CPUMatrix<float>::RandomUniform(1024, 1024, -3, 1, IncrementCounter());
-					CPUMatrix<float> copyCpuMatrix3(cpuMatrix3);
-					CPUMatrix<float>::MultiplyAndAdd(cpuMatrix1, true, cpuMatrix2, false, cpuMatrix3);
-
-					SingleMatrix singleMatrix1(429, 1024, cpuMatrix1.GetArray(), matrixFlagNormal);
-					SingleMatrix singleMatrix2(429, 1024, cpuMatrix2.GetArray(), matrixFlagNormal);
-					SingleMatrix singleMatrix3(1024, 1024, copyCpuMatrix3.GetArray(), matrixFlagNormal);
-					SingleMatrix::MultiplyAndAdd(singleMatrix1, true, singleMatrix2, false, singleMatrix3);
-					foreach_coord(i, j, singleMatrix3)
-					{
-						BOOST_CHECK(fabs(singleMatrix3(i, j) - cpuMatrix3(i, j)) < c_epsilonFloat5E4);
-					}
-
-					// TODO: Split into separate test case WI# 82
-					SingleMatrix singleMatrix4 = SingleMatrix::Ones(8, 9);
-					SingleMatrix singleMatrix5 = SingleMatrix::Ones(8, 1);
-					singleMatrix5(4, 0) = -5.5;
-					SingleMatrix::ScaleAndAdd(1, singleMatrix5, singleMatrix4);
-					foreach_coord(i, j, singleMatrix4)
-					{
-						if (i != 4)
-						{
-							BOOST_CHECK_EQUAL(2, singleMatrix4(i, j));
-						}
-						else
-						{
-							BOOST_CHECK_EQUAL(-4.5, singleMatrix4(i, j));
-						}
-					}
-				}
-
-				BOOST_FIXTURE_TEST_CASE(MatrixScaleAndAdd, RandomSeedFixture)
-				{
-					const int seed = rand();
-					const SingleMatrix singleMatrixA = SingleMatrix::RandomUniform(1024, 512, -12.34f, 55.2312f, seed + 0, 0);
-					const SingleMatrix singleMatrixB = SingleMatrix::RandomUniform(1024, 512, -12.34f, 55.2312f, seed + 1, 0);
-					SingleMatrix singleMatrixC(singleMatrixB);
-					const float alpha = 0.34213f;
-					SingleMatrix::ScaleAndAdd(alpha, singleMatrixA, singleMatrixC);
-					foreach_coord(i, j, singleMatrixC)
-					{
-						BOOST_CHECK(fabsf(singleMatrixC(i, j) - (alpha * singleMatrixA(i, j) + singleMatrixB(i, j))) < c_epsilonFloatE5);
-					}
-
-					// Test 2
-					// TODO: Split into separate test case WI# 82
-					const SingleMatrix singleMatrixA1 = SingleMatrix::RandomUniform(1024, 512, -12.34f, 55.2312f, seed + 2, 0);
-					const SingleMatrix singleMatrixB1 = SingleMatrix::RandomUniform(1024, 512, -12.34f, 55.2312f, seed + 3, 0);
-					SingleMatrix singleMatrixC1(singleMatrixB1); // C1==B1            
-					const float beta = -1.4654f;
-					SingleMatrix::ScaleAndAdd(alpha, singleMatrixA1, beta, singleMatrixC1); // C1=alpha*A1+beta*C1
-					foreach_coord(i, j, singleMatrixC1)
-					{
-						BOOST_CHECK(fabsf(singleMatrixC1(i, j) - (alpha * singleMatrixA1(i, j) + beta * singleMatrixB1(i, j))) < c_epsilonFloatE5);
-					}
-
-					// Test 3 - columnwise
-					// TODO: Split into separate test case WI# 82
-					const SingleMatrix singleMatrixA2 = SingleMatrix::RandomUniform(1024, 1, -12.34f, 55.2312f, seed + 4, 0);
-					const SingleMatrix singleMatrixB2 = SingleMatrix::RandomUniform(1024, 512, -12.34f, 55.2312f, seed + 5, 0); // Column
-					SingleMatrix singleMatrixC2(singleMatrixB2); // C2==B2            
-					const float betaOne = 1;
-					SingleMatrix::ScaleAndAdd(alpha, singleMatrixA2, betaOne, singleMatrixC2); // C2=alpha*A1+beta*C1
-					foreach_coord(i, j, singleMatrixC2)
-					{
-						float x = singleMatrixC2(i, j);
-						float y = (alpha*singleMatrixA2(i, 0) + betaOne * singleMatrixB2(i, j));
-						BOOST_CHECK(fabsf(x - y) < c_epsilonFloatE5);
-					}
-				}
-
-				BOOST_FIXTURE_TEST_CASE(MatrixScaleAndAdd_double, RandomSeedFixture)
-				{
-					const int seed = rand();
-					DoubleMatrix matrixA = DoubleMatrix::RandomUniform(1024, 512, -12.34, 55.2312, seed + 0, 0);
-					DoubleMatrix matrixB = DoubleMatrix::RandomUniform(1024, 512, -12.34, 55.2312, seed + 1, 0);
-					DoubleMatrix matrixC(matrixB);
-					const float alpha = 0.34213f;
-					DoubleMatrix::ScaleAndAdd(alpha, matrixA, matrixC);
-					foreach_coord(i, j, matrixC)
-					{
-						BOOST_CHECK(fabsf(static_cast<float>(matrixC(i, j) - (alpha * matrixA(i, j) + matrixB(i, j)))) < c_epsilonDoubleE11);
-					}
-
-					//Test 2
-					// TODO: Split into separate test case WI# 82
-					DoubleMatrix matrixA1 = DoubleMatrix::RandomUniform(1024, 512, -12.34f, 55.2312f, seed + 2, 0);
-					DoubleMatrix matrixB1 = DoubleMatrix::RandomUniform(1024, 512, -12.34f, 55.2312f, seed + 3, 0);
-					DoubleMatrix matrixC1(matrixB1); // C1==B1            
-					const float beta = -1.4654f;
-					DoubleMatrix::ScaleAndAdd(alpha, matrixA1, beta, matrixC1); // C1=alpha*A1+beta*C1
-					foreach_coord(i, j, matrixC1)
-					{
-						BOOST_CHECK(fabsf(static_cast<float>(matrixC1(i, j) - (alpha * matrixA1(i, j) + beta * matrixB1(i, j)))) < c_epsilonDoubleE11);
-					}
-
-					//Test 3 - columnwise
-					// TODO: Split into separate test case WI# 82
-					DoubleMatrix matrixA2 = DoubleMatrix::RandomUniform(1024, 1, -12.34, 55.2312, seed + 4, 0);
-					DoubleMatrix matrixB2 = DoubleMatrix::RandomUniform(1024, 512, -12.34, 55.2312, seed + 5, 0); // Column
-					DoubleMatrix matrixC2(matrixB2); // C2==B2            
-					const float betaOne = 1;
-					DoubleMatrix::ScaleAndAdd(alpha, matrixA2, betaOne, matrixC2); // C2=alpha*A1+beta*C1
-					foreach_coord(i, j, matrixC2)
-					{
-						float x = static_cast<float>(matrixC2(i, j));
-						float y = static_cast<float>((alpha * matrixA2(i, 0)) + (betaOne * matrixB2(i, j)));
-						BOOST_CHECK(fabsf(x - y) < c_epsilonDoubleE11);
-					}
-				}
-
-				BOOST_FIXTURE_TEST_CASE(MatrixNorms, RandomSeedFixture)
-				{
-					SingleMatrix matrix0(c_value_2, c_value_3);
-					matrix0(0, 0) = 1; matrix0(0, 1) = 2; matrix0(0, 2) = 3;
-					matrix0(1, 0) = 4; matrix0(1, 1) = 5; matrix0(1, 2) = 6;
-
-					SingleMatrix matrix3;
-					matrix0.VectorNorm1(matrix3, true);
-					SingleMatrix matrix2(c_value_1, c_value_3);
-					matrix2(0, 0) = 5; matrix2(0, 1) = 7; matrix2(0, 2) = 9;
-					BOOST_CHECK(matrix3.IsEqualTo(matrix2));
-
-					matrix0.VectorNorm1(matrix3, false);
-					matrix2.Resize(2, 1);
-					matrix2(0, 0) = 6;
-					matrix2(1, 0) = 15;
-					BOOST_CHECK(matrix3.IsEqualTo(matrix2));
-
-					matrix0.VectorNorm2(matrix3, true);
-					matrix2.Resize(1, 3);
-					matrix2(0, 0) = 4.1231f;
-					matrix2(0, 1) = 5.3852f;
-					matrix2(0, 2) = 6.7082f;
-					BOOST_CHECK(matrix3.IsEqualTo(matrix2, c_epsilonFloat5E4));
-
-					matrix0.VectorNorm2(matrix3, false);
-					matrix2.Resize(2, 1);
-					matrix2(0, 0) = 3.7417f;
-					matrix2(1, 0) = 8.7750f;
-					BOOST_CHECK(matrix3.IsEqualTo(matrix2, c_epsilonFloat5E4));
-
-					SingleMatrix matrix00(c_value_2, c_value_3);
-					matrix00(0, 0) = 1; matrix00(0, 1) = 2; matrix00(0, 2) = 3;
-					matrix00(1, 0) = 4; matrix00(1, 1) = 5; matrix00(1, 2) = 6;
-					SingleMatrix matrix1;
-					matrix00.VectorMax(matrix1, matrix3, true);
-					matrix2.Resize(1, 3);
-					matrix2(0, 0) = 4; matrix2(0, 1) = 5; matrix2(0, 2) = 6;
-					BOOST_CHECK(matrix3.IsEqualTo(matrix2, c_epsilonFloatE4));
-
-					matrix00.VectorMax(matrix1, matrix3, false);
-					matrix2.Resize(2, 1);
-					matrix2(0, 0) = 3;
-					matrix2(1, 0) = 6;
-					BOOST_CHECK(matrix3.IsEqualTo(matrix2, c_epsilonFloatE4));
-
-					matrix0.VectorNormInf(matrix3, true);
-					matrix2.Resize(1, 3);
-					matrix2(0, 0) = 4; matrix2(0, 1) = 5; matrix2(0, 2) = 6;
-					BOOST_CHECK(matrix3.IsEqualTo(matrix2, c_epsilonFloatE4));
-
-					matrix0.VectorNormInf(matrix3, false);
-					matrix2.Resize(2, 1);
-					matrix2(0, 0) = 3;
-					matrix2(1, 0) = 6;
-					BOOST_CHECK(matrix3.IsEqualTo(matrix2));
-
-					matrix00(0, 0) = 1; matrix00(0, 1) = 2; matrix00(0, 2) = 3;
-					matrix00(1, 0) = 4; matrix00(1, 1) = 5; matrix00(1, 2) = 6;
-					BOOST_CHECK_EQUAL(6, matrix00.MatrixNormInf());
-
-					BOOST_CHECK(abs(matrix0.FrobeniusNorm() - 9.5394f) < c_epsilonFloatE4);
-					BOOST_CHECK(abs(matrix0.MatrixNormInf() - 6) < c_epsilonFloatE4);
-					BOOST_CHECK_EQUAL(21, matrix00.MatrixNorm1());
-
-					Matrix<float> matrixA = Matrix<float>::Eye(4096);
-					BOOST_CHECK_EQUAL(4096, matrixA.MatrixNorm0());
-
-					Matrix<float> matrixB = Matrix<float>::Eye(5);
-					BOOST_CHECK_EQUAL(5, matrixB.MatrixNorm0());
-				}
-
-				BOOST_FIXTURE_TEST_CASE(MatrixInnerProductOfMatrices, RandomSeedFixture)
-				{
-					SingleMatrix vector1(c_value_2, c_value_3);
-					vector1(0, 0) = 1; vector1(0, 1) = 2; vector1(0, 2) = 3;
-					vector1(1, 0) = 4; vector1(1, 1) = 5; vector1(1, 2) = 6;
-					SingleMatrix vector2(c_value_2, c_value_3);
-					vector2(0, 0) = 7; vector2(0, 1) = 8; vector2(0, 2) = 9;
-					vector2(1, 0) = 10; vector2(1, 1) = 11; vector2(1, 2) = 12;
-					const float ip = SingleMatrix::InnerProductOfMatrices(vector1, vector2);
-					BOOST_CHECK_EQUAL(217, ip);
-				}
-
-				BOOST_AUTO_TEST_SUITE_END()
-			}
-		}
-	}
-}
-=======
 namespace Microsoft { namespace MSR { namespace CNTK { namespace Test {
     const size_t c_value_1 = 1;
     const size_t c_value_2 = 2;
@@ -322,13 +62,13 @@
         // TODO: Split into separate test case WI# 82
         CPUMatrix<float> cpuMatrix1 = CPUMatrix<float>::RandomUniform(429, 1024, -1, 1, IncrementCounter());
         CPUMatrix<float> cpuMatrix2 = CPUMatrix<float>::RandomUniform(429, 1024, -2, 2, IncrementCounter());
-        CPUMatrix<float> cpuMatrix3 = CPUMatrix<float>::RandomUniform(429, 1024, -3, 1, IncrementCounter());
+        CPUMatrix<float> cpuMatrix3 = CPUMatrix<float>::RandomUniform(1024, 1024, -3, 1, IncrementCounter());
         CPUMatrix<float> copyCpuMatrix3(cpuMatrix3);
         CPUMatrix<float>::MultiplyAndAdd(cpuMatrix1, true, cpuMatrix2, false, cpuMatrix3);
 
         SingleMatrix singleMatrix1(429, 1024, cpuMatrix1.GetArray(), matrixFlagNormal);
         SingleMatrix singleMatrix2(429, 1024, cpuMatrix2.GetArray(), matrixFlagNormal);
-        SingleMatrix singleMatrix3(429, 1024, copyCpuMatrix3.GetArray(), matrixFlagNormal);
+        SingleMatrix singleMatrix3(1024, 1024, copyCpuMatrix3.GetArray(), matrixFlagNormal);
         SingleMatrix::MultiplyAndAdd(singleMatrix1, true, singleMatrix2, false, singleMatrix3);
         foreach_coord(i, j, singleMatrix3)
         {
@@ -520,4 +260,3 @@
     BOOST_AUTO_TEST_SUITE_END()
 } } } }
 
->>>>>>> 82cc18e1
